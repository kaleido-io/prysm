{
  "unsafeptr": {
    "exclude_files": {
      "external/.*": "Unsafe third party code",
      "rules_go_work-.*": "Third party code"
    }
  },
  "unreachable": {
    "exclude_files": {
      "runtime/messagehandler/messagehandler_test.go": "Necessary panic before return for test",
      "external/.*": "Unreachable third party code"
    }
  },
  "lostcancel": {
    "exclude_files": {
      "validator/client/runner.go": "No need to cancel right when goroutines begin",
      "external/.*": "Third party code"
    }
  },
  "nilness": {
    "exclude_files": {
      "external/.*": "Third party code",
      "rules_go_work-.*": "Third party code"
    }
  },
  "pkgfact": {
    "exclude_files": {
      "external/.*": "Third party code",
      "rules_go_work-.*": "Third party code"
    }
  },
  "stdmethods": {
    "exclude_files": {
      "external/.*": "Third party code"
    }
  },
  "copylocks": {
    "exclude_files": {
      "external/.*": "Third party code"
    }
  },
  "composites": {
    "exclude_files": {
      "external/.*": "Third party code"
    }
  },
  "cgocall": {
    "exclude_files": {
      "external/.*": "Third party code"
    }
  },
  "assign": {
    "exclude_files": {
      "external/.*": "Third party code"
    }
  },
  "structtag": {
    "exclude_files": {
      "external/.*": "Third party code"
    }
  },
  "maligned": {
    "exclude_files": {
      "external/.*": "Third party code",
      "rules_go_work-.*": "Third party code",
<<<<<<< HEAD
      "shared/params/config.go": "This config struct needs to be organized for now",
      "shared/featureconfig/config.go": "Risky to modify this import config struct",
=======
      "config/params/config.go": "This config struct needs to be organized for now",
      "shared/featureconfig/config.go": "This config struct needs to be organized for now",
>>>>>>> 57f965df
      "proto/.*": "Excluding protobuf objects for now"
    }
  },
  "errcheck": {
    "exclude_files": {
      "external/.*": "Third party code",
      "rules_go_work-.*": "Third party code",
      "shared/mock/.*\\.go": "Mocks are OK",
      ".*/.*mock\\.go": "Mocks are OK",
      ".*/testmain\\.go": "Test runner generated code",
      "proto/.*": "Generated protobuf related code",
      "tools/analyzers/properpermissions/testdata/.*": "Analyzer breaks rules"
    }
  },
  "featureconfig": {
    "only_files": {
      ".*_test\\.go": "Only tests"
    }
  },
  "interfacechecker": {
    "exclude_files": {
      "external/.*": "Third party code",
      "rules_go_work-.*": "Third party code",
      ".*/.*_test\\.go": "Tests are OK to ignore this check for"
    }
  },
  "cryptorand": {
    "only_files": {
      "beacon-chain/.*": "",
      "shared/.*": "",
      "slasher/.*": "",
      "validator/.*": ""
    },
    "exclude_files": {
      ".*/.*_test\\.go": "Tests are OK to use weak crypto",
      "crypto/rand/rand\\.go": "Abstracts CSPRNGs for common use",
      "shared/aggregation/testing/bitlistutils.go": "Test-only package"
    }
  },
  "comparesame": {
    "exclude_files": {
      "external/.*": "Third party code",
      "rules_go_work-.*": "Third party code",
      "tools/analyzers/comparesame/testdata/compare_len.go": "Analyzer testdata has to break rules"
    }
  },
  "shadowpredecl": {
    "exclude_files": {
      "external/.*": "Third party code",
      "rules_go_work-.*": "Third party code",
      "tools/analyzers/shadowpredecl/testdata/shadow.go": "Analyzer testdata has to break rules"
    }
  },
  "nop": {
    "exclude_files": {
      "external/.*": "Third party code",
      "rules_go_work-.*": "Third party code",
      "tools/analyzers/nop/testdata/no_op.go": "Analyzer testdata has to break rules"
    }
  },
  "slicedirect": {
    "exclude_files": {
      "external/.*": "Third party code",
      "rules_go_work-.*": "Third party code",
      "tools/analyzers/slicedirect/testdata/slice.go": "Analyzer testdata has to break rules"
    }
  },
  "ineffassign": {
    "only_files": {
      "beacon-chain/.*": "",
      "shared/.*": "",
      "slasher/.*": "",
      "validator/.*": ""
    },
    "exclude_files": {
    }
  },
  "properpermissions": {
    "only_files": {
      "beacon-chain/.*": "",
      "slasher/.*": "",
      "shared/.*": "",
      "validator/.*": ""
    },
    "exclude_files": {
      ".*_test\\.go": "Tests are ok",
      "io/file/fileutil.go": "Package which defines the proper rules"
    }
  }
}<|MERGE_RESOLUTION|>--- conflicted
+++ resolved
@@ -63,13 +63,8 @@
     "exclude_files": {
       "external/.*": "Third party code",
       "rules_go_work-.*": "Third party code",
-<<<<<<< HEAD
-      "shared/params/config.go": "This config struct needs to be organized for now",
-      "shared/featureconfig/config.go": "Risky to modify this import config struct",
-=======
       "config/params/config.go": "This config struct needs to be organized for now",
-      "shared/featureconfig/config.go": "This config struct needs to be organized for now",
->>>>>>> 57f965df
+      "config/features/config.go": "This config struct needs to be organized for now",
       "proto/.*": "Excluding protobuf objects for now"
     }
   },
