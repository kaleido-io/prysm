--- conflicted
+++ resolved
@@ -5,11 +5,13 @@
     srcs = [
         "aggregate.go",
         "attest.go",
+        "attest_protect.go",
         "key_reload.go",
         "log.go",
         "metrics.go",
         "multiple_endpoints_grpc_resolver.go",
         "propose.go",
+        "propose_protect.go",
         "registration.go",
         "runner.go",
         "service.go",
@@ -177,10 +179,7 @@
         "@org_golang_google_grpc//metadata:go_default_library",
         "@org_golang_google_grpc//status:go_default_library",
         "@org_golang_google_protobuf//types/known/emptypb:go_default_library",
-<<<<<<< HEAD
+        "@org_uber_go_mock//gomock:go_default_library",
         "@org_golang_google_protobuf//types/known/wrapperspb:go_default_library",
-=======
-        "@org_uber_go_mock//gomock:go_default_library",
->>>>>>> acdbf7c4
     ],
 )