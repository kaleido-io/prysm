package params

const (
<<<<<<< HEAD
	altairE2EForkEpoch = 6
=======
	altairE2EForkEpoch    = 6
	bellatrixE2EForkEpoch = 8 //nolint:deadcode
>>>>>>> 6dcf4767
)

// UseE2EConfig for beacon chain services.
func UseE2EConfig() {
	beaconConfig = E2ETestConfig()

	cfg := BeaconNetworkConfig().Copy()
	OverrideBeaconNetworkConfig(cfg)
}

// UseE2EMainnetConfig for beacon chain services.
func UseE2EMainnetConfig() {
	beaconConfig = E2EMainnetTestConfig()

	cfg := BeaconNetworkConfig().Copy()
	OverrideBeaconNetworkConfig(cfg)
}

// E2ETestConfig retrieves the configurations made specifically for E2E testing.
// Warning: This config is only for testing, it is not meant for use outside of E2E.
func E2ETestConfig() *BeaconChainConfig {
	e2eConfig := MinimalSpecConfig()

	// Misc.
	e2eConfig.MinGenesisActiveValidatorCount = 256
	e2eConfig.GenesisDelay = 10 // 10 seconds so E2E has enough time to process deposits and get started.
	e2eConfig.ChurnLimitQuotient = 65536

	// Time parameters.
	e2eConfig.SecondsPerSlot = 10
	e2eConfig.SlotsPerEpoch = 6
	e2eConfig.SqrRootSlotsPerEpoch = 2
	e2eConfig.SecondsPerETH1Block = 2
	e2eConfig.Eth1FollowDistance = 4
	e2eConfig.EpochsPerEth1VotingPeriod = 2
	e2eConfig.ShardCommitteePeriod = 4
	e2eConfig.MaxSeedLookahead = 1

	// PoW parameters.
	e2eConfig.DepositChainID = 1337   // Chain ID of eth1 dev net.
	e2eConfig.DepositNetworkID = 1337 // Network ID of eth1 dev net.

	// Altair Fork Parameters.
	e2eConfig.AltairForkEpoch = altairE2EForkEpoch

	// Prysm constants.
	e2eConfig.ConfigName = ConfigNames[EndToEnd]

	return e2eConfig
}

func E2EMainnetTestConfig() *BeaconChainConfig {
	e2eConfig := MainnetConfig().Copy()

	// Misc.
	e2eConfig.MinGenesisActiveValidatorCount = 256
	e2eConfig.GenesisDelay = 25 // 25 seconds so E2E has enough time to process deposits and get started.
	e2eConfig.ChurnLimitQuotient = 65536

	// Time parameters.
	e2eConfig.SecondsPerSlot = 6
	e2eConfig.SqrRootSlotsPerEpoch = 5
	e2eConfig.SecondsPerETH1Block = 2
	e2eConfig.Eth1FollowDistance = 4
	e2eConfig.ShardCommitteePeriod = 4

	// PoW parameters.
	e2eConfig.DepositChainID = 1337   // Chain ID of eth1 dev net.
	e2eConfig.DepositNetworkID = 1337 // Network ID of eth1 dev net.

	// Altair Fork Parameters.
	e2eConfig.AltairForkEpoch = altairE2EForkEpoch

	// Prysm constants.
	e2eConfig.ConfigName = ConfigNames[EndToEnd]

	return e2eConfig
}

// E2EMainnetConfigYaml returns the e2e config in yaml format.
func E2EMainnetConfigYaml() []byte {
	return ConfigToYaml(E2EMainnetTestConfig())
}<|MERGE_RESOLUTION|>--- conflicted
+++ resolved
@@ -1,12 +1,8 @@
 package params
 
 const (
-<<<<<<< HEAD
-	altairE2EForkEpoch = 6
-=======
 	altairE2EForkEpoch    = 6
 	bellatrixE2EForkEpoch = 8 //nolint:deadcode
->>>>>>> 6dcf4767
 )
 
 // UseE2EConfig for beacon chain services.
