load("@prysm//tools/go:def.bzl", "go_test")

go_test(
    name = "go_default_test",
    srcs = [
        "attester_slashing_test.go",
        "block_header_test.go",
        "bls_to_execution_change_test.go",
<<<<<<< HEAD
        "deposit_receipts_test.go",
        "deposit_test.go",
=======
        "consolidation_test.go",
>>>>>>> 1272b9e1
        "execution_payload_test.go",
        "proposer_slashing_test.go",
        "sync_committee_test.go",
        "voluntary_exit_test.go",
        "withdrawals_test.go",
    ],
    data = glob(["*.yaml"]) + [
        "@consensus_spec_tests_minimal//:test_data",
    ],
    eth_network = "minimal",
    deps = ["//testing/spectest/shared/electra/operations:go_default_library"],
)<|MERGE_RESOLUTION|>--- conflicted
+++ resolved
@@ -6,12 +6,9 @@
         "attester_slashing_test.go",
         "block_header_test.go",
         "bls_to_execution_change_test.go",
-<<<<<<< HEAD
         "deposit_receipts_test.go",
         "deposit_test.go",
-=======
         "consolidation_test.go",
->>>>>>> 1272b9e1
         "execution_payload_test.go",
         "proposer_slashing_test.go",
         "sync_committee_test.go",
