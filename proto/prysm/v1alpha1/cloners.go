--- conflicted
+++ resolved
@@ -63,13 +63,8 @@
 	}
 	return &AttestationElectra{
 		AggregationBits: bytesutil.SafeCopyBytes(att.AggregationBits),
-<<<<<<< HEAD
-		Data:            CopyAttestationData(att.Data),
-		CommitteeBits:   bytesutil.SafeCopyBytes(att.CommitteeBits),
-=======
 		CommitteeBits:   bytesutil.SafeCopyBytes(att.CommitteeBits),
 		Data:            CopyAttestationData(att.Data),
->>>>>>> d04eca4d
 		Signature:       bytesutil.SafeCopyBytes(att.Signature),
 	}
 }
