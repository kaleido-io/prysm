--- conflicted
+++ resolved
@@ -27,93 +27,18 @@
 	return json.Marshal(hexutil.Bytes(b[:]))
 }
 
-type ExecutionBlock interface {
-	Version() int
-	GetHeader() gethtypes.Header
-	GetHash() common.Hash
-	GetTransactions() []*gethtypes.Transaction
-	GetTotalDifficulty() string
-	GetWithdrawals() ([]*Withdrawal, error)
-	MarshalJSON() ([]byte, error)
-	UnmarshalJSON(enc []byte) error
-}
-
-// ExecutionBlockBellatrix is the response kind received by the eth_getBlockByHash and
+// ExecutionBlock is the response kind received by the eth_getBlockByHash and
 // eth_getBlockByNumber endpoints via JSON-RPC.
-type ExecutionBlockBellatrix struct {
-	gethtypes.Header
-	Hash            common.Hash              `json:"hash"`
-	Transactions    []*gethtypes.Transaction `json:"transactions"`
-	TotalDifficulty string                   `json:"totalDifficulty"`
-}
-
-// ExecutionBlockCapella is the response kind received by the eth_getBlockByHash and
-// eth_getBlockByNumber endpoints via JSON-RPC.
-<<<<<<< HEAD
-type ExecutionBlockCapella struct {
-=======
 type ExecutionBlock struct {
 	Version int
->>>>>>> 6dcb2bbf
 	gethtypes.Header
 	Hash            common.Hash              `json:"hash"`
 	Transactions    []*gethtypes.Transaction `json:"transactions"`
 	TotalDifficulty string                   `json:"totalDifficulty"`
 	Withdrawals     []*Withdrawal            `json:"withdrawals"`
-<<<<<<< HEAD
-}
-
-func (e *ExecutionBlockBellatrix) Version() int {
-	return version.Bellatrix
-}
-
-func (e *ExecutionBlockBellatrix) GetHeader() gethtypes.Header {
-	return e.Header
-}
-
-func (e *ExecutionBlockBellatrix) GetHash() common.Hash {
-	return e.Hash
-}
-
-func (e *ExecutionBlockBellatrix) GetTransactions() []*gethtypes.Transaction {
-	return e.Transactions
-}
-
-func (e *ExecutionBlockBellatrix) GetTotalDifficulty() string {
-	return e.TotalDifficulty
-}
-
-func (e *ExecutionBlockBellatrix) GetWithdrawals() ([]*Withdrawal, error) {
-	return nil, errors.New("unsupported getter")
-}
-
-func (e *ExecutionBlockCapella) Version() int {
-	return version.Capella
-}
-
-func (e *ExecutionBlockCapella) GetHeader() gethtypes.Header {
-	return e.Header
-}
-
-func (e *ExecutionBlockCapella) GetHash() common.Hash {
-	return e.Hash
-=======
->>>>>>> 6dcb2bbf
-}
-
-func (e *ExecutionBlockCapella) GetTransactions() []*gethtypes.Transaction {
-	return e.Transactions
-}
-
-func (e *ExecutionBlockCapella) GetTotalDifficulty() string {
-	return e.TotalDifficulty
-}
-
-func (e *ExecutionBlockCapella) GetWithdrawals() ([]*Withdrawal, error) {
-	return e.Withdrawals, nil
-}
-
-func (e *ExecutionBlockBellatrix) MarshalJSON() ([]byte, error) {
+}
+
+func (e *ExecutionBlock) MarshalJSON() ([]byte, error) {
 	decoded := make(map[string]interface{})
 	encodedHeader, err := e.Header.MarshalJSON()
 	if err != nil {
@@ -140,36 +65,8 @@
 	return json.Marshal(decoded)
 }
 
-<<<<<<< HEAD
-func (e *ExecutionBlockCapella) MarshalJSON() ([]byte, error) {
-	decoded := make(map[string]interface{})
-	encodedHeader, err := e.Header.MarshalJSON()
-	if err != nil {
-		return nil, err
-	}
-	if err := json.Unmarshal(encodedHeader, &decoded); err != nil {
-		return nil, err
-	}
-	decoded["hash"] = e.Hash.String()
-	decoded["transactions"] = e.Transactions
-	decoded["totalDifficulty"] = e.TotalDifficulty
-	ws := make([]*withdrawalJSON, len(e.Withdrawals))
-	for i, w := range e.Withdrawals {
-		ws[i], err = w.toWithdrawalJSON()
-		if err != nil {
-			return nil, err
-		}
-	}
-	decoded["withdrawals"] = ws
-	return json.Marshal(decoded)
-}
-
-func (e *ExecutionBlockBellatrix) UnmarshalJSON(enc []byte) error {
-	type transactionJson struct {
-=======
 func (e *ExecutionBlock) UnmarshalJSON(enc []byte) error {
 	type transactionsJson struct {
->>>>>>> 6dcb2bbf
 		Transactions []*gethtypes.Transaction `json:"transactions"`
 	}
 	type withdrawalsJson struct {
@@ -242,79 +139,6 @@
 	return nil
 }
 
-func (e *ExecutionBlockCapella) UnmarshalJSON(enc []byte) error {
-	type transactionsJson struct {
-		Transactions []*gethtypes.Transaction `json:"transactions"`
-	}
-	type withdrawalsJson struct {
-		Withdrawals []*withdrawalJSON `json:"withdrawals"`
-	}
-
-	if err := e.Header.UnmarshalJSON(enc); err != nil {
-		return err
-	}
-	decoded := make(map[string]interface{})
-	if err := json.Unmarshal(enc, &decoded); err != nil {
-		return err
-	}
-	blockHashStr, ok := decoded["hash"].(string)
-	if !ok {
-		return errors.New("expected `hash` field in JSON response")
-	}
-	decodedHash, err := hexutil.Decode(blockHashStr)
-	if err != nil {
-		return err
-	}
-	e.Hash = common.BytesToHash(decodedHash)
-	e.TotalDifficulty, ok = decoded["totalDifficulty"].(string)
-	if !ok {
-		return errors.New("expected `totalDifficulty` field in JSON response")
-	}
-
-	rawWithdrawals, ok := decoded["withdrawals"]
-	if !ok || rawWithdrawals == nil {
-		e.Withdrawals = []*Withdrawal{}
-	} else {
-		j := &withdrawalsJson{}
-		if err := json.Unmarshal(enc, j); err != nil {
-			return err
-		}
-		ws := make([]*Withdrawal, len(j.Withdrawals))
-		for i, wj := range j.Withdrawals {
-			ws[i], err = wj.ToWithdrawal()
-			if err != nil {
-				return err
-			}
-		}
-		e.Withdrawals = ws
-	}
-
-	rawTxList, ok := decoded["transactions"]
-	if !ok || rawTxList == nil {
-		// Exit early if there are no transactions stored in the json payload.
-		return nil
-	}
-	txsList, ok := rawTxList.([]interface{})
-	if !ok {
-		return errors.Errorf("expected transaction list to be of a slice interface type.")
-	}
-	for _, tx := range txsList {
-		// If the transaction is just a hex string, do not attempt to
-		// unmarshal into a full transaction object.
-		if txItem, ok := tx.(string); ok && strings.HasPrefix(txItem, "0x") {
-			return nil
-		}
-	}
-	// If the block contains a list of transactions, we JSON unmarshal
-	// them into a list of geth transaction objects.
-	txJson := &transactionsJson{}
-	if err := json.Unmarshal(enc, txJson); err != nil {
-		return err
-	}
-	e.Transactions = txJson.Transactions
-	return nil
-}
-
 // UnmarshalJSON --
 func (b *PayloadIDBytes) UnmarshalJSON(enc []byte) error {
 	res := [8]byte{}
@@ -436,7 +260,6 @@
 	Withdrawals   []*Withdrawal   `json:"withdrawals"`
 }
 
-<<<<<<< HEAD
 type executionPayload4844JSON struct {
 	ParentHash    *common.Hash    `json:"parentHash"`
 	FeeRecipient  *common.Address `json:"feeRecipient"`
@@ -456,8 +279,6 @@
 	Withdrawals   []*Withdrawal   `json:"withdrawals"`
 }
 
-=======
->>>>>>> 6dcb2bbf
 // MarshalJSON --
 func (e *ExecutionPayload) MarshalJSON() ([]byte, error) {
 	transactions := make([]hexutil.Bytes, len(e.Transactions))
@@ -536,7 +357,6 @@
 	})
 }
 
-<<<<<<< HEAD
 // MarshalJSON --
 func (e *ExecutionPayload4844) MarshalJSON() ([]byte, error) {
 	transactions := make([]hexutil.Bytes, len(e.Transactions))
@@ -582,8 +402,6 @@
 	})
 }
 
-=======
->>>>>>> 6dcb2bbf
 // UnmarshalJSON --
 func (e *ExecutionPayload) UnmarshalJSON(enc []byte) error {
 	dec := executionPayloadJSON{}
@@ -715,7 +533,6 @@
 	e.GasUsed = uint64(*dec.GasUsed)
 	e.Timestamp = uint64(*dec.Timestamp)
 	e.ExtraData = dec.ExtraData
-<<<<<<< HEAD
 
 	baseFee, err := hexutil.DecodeBig(dec.BaseFeePerGas)
 	if err != nil {
@@ -796,14 +613,11 @@
 	e.Timestamp = uint64(*dec.Timestamp)
 	e.ExtraData = dec.ExtraData
 
-=======
->>>>>>> 6dcb2bbf
 	baseFee, err := hexutil.DecodeBig(dec.BaseFeePerGas)
 	if err != nil {
 		return err
 	}
 	e.BaseFeePerGas = bytesutil.PadTo(bytesutil.ReverseByteOrder(baseFee.Bytes()), fieldparams.RootLength)
-<<<<<<< HEAD
 
 	dataGas, err := hexutil.DecodeBig(dec.ExcessDataGas)
 	if err != nil {
@@ -811,8 +625,6 @@
 	}
 	e.ExcessDataGas = bytesutil.PadTo(bytesutil.ReverseByteOrder(dataGas.Bytes()), fieldparams.RootLength)
 
-=======
->>>>>>> 6dcb2bbf
 	e.BlockHash = dec.BlockHash.Bytes()
 	transactions := make([][]byte, len(dec.Transactions))
 	for i, tx := range dec.Transactions {
