--- conflicted
+++ resolved
@@ -140,20 +140,15 @@
 	if err != nil {
 		return err
 	}
-<<<<<<< HEAD
-	domain := helpers.Domain(beaconState.Fork(), helpers.CurrentEpoch(beaconState), params.BeaconConfig().DomainBeaconProposer)
+	domain, err := helpers.Domain(beaconState.Fork(), helpers.CurrentEpoch(beaconState), params.BeaconConfig().DomainBeaconProposer)
+	if err != nil {
+		return err
+	}
 	blockRoot, err := helpers.ComputeSigningRoot(block.Block, domain)
 	if err != nil {
 		return errors.Wrap(err, "could not get signing root of block")
 	}
 	block.Signature = privs[proposerIdx].Sign(blockRoot[:]).Marshal()
-=======
-	domain, err := helpers.Domain(beaconState.Fork(), helpers.CurrentEpoch(beaconState), params.BeaconConfig().DomainBeaconProposer)
-	if err != nil {
-		return err
-	}
-	block.Signature = privs[proposerIdx].Sign(blockRoot[:], domain).Marshal()
->>>>>>> 26582cbf
 	beaconState.SetSlot(beaconState.Slot() - 1)
 
 	beaconBytes, err := ssz.Marshal(beaconState.InnerStateUnsafe())
