--- conflicted
+++ resolved
@@ -112,14 +112,13 @@
 	return nil, ErrUnsupportedBlindedBellatrixBlock
 }
 
-<<<<<<< HEAD
 // PbEip4844Block is a stub.
 func (altairSignedBeaconBlock) PbEip4844Block() (*eth.SignedBeaconBlockWithBlobKZGs, error) {
 	return nil, ErrUnsupportedEip4844Block
-=======
+}
+
 func (altairSignedBeaconBlock) ToBlinded() (interfaces.SignedBeaconBlock, error) {
 	return nil, ErrUnsupportedVersion
->>>>>>> 616cfd33
 }
 
 // Version of the underlying protobuf object.
@@ -325,17 +324,9 @@
 // Execution is a stub.
 func (w altairBeaconBlockBody) Execution() (interfaces.ExecutionData, error) {
 	return nil, errors.Wrapf(ErrUnsupportedField, "ExecutionPayload for %T", w)
-<<<<<<< HEAD
-}
-
-// ExecutionPayloadHeader is a stub.
-func (w altairBeaconBlockBody) ExecutionPayloadHeader() (*eth.ExecutionPayloadHeader, error) {
-	return nil, errors.Wrapf(ErrUnsupportedField, "ExecutionPayloadHeader for %T", w)
 }
 
 // BlobKzgs is a stub.
 func (w altairBeaconBlockBody) BlobKzgs() ([][]byte, error) {
 	return nil, errors.Wrapf(ErrUnsupportedField, "ExecutionPayloadHeader for %T", w)
-=======
->>>>>>> 616cfd33
 }