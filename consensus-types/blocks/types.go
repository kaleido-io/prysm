--- conflicted
+++ resolved
@@ -38,22 +38,6 @@
 
 // BeaconBlockBody is the main beacon block body structure. It can represent any block type.
 type BeaconBlockBody struct {
-<<<<<<< HEAD
-	version                int
-	randaoReveal           [field_params.BLSSignatureLength]byte
-	eth1Data               *eth.Eth1Data
-	graffiti               [field_params.RootLength]byte
-	proposerSlashings      []*eth.ProposerSlashing
-	attesterSlashings      []*eth.AttesterSlashing
-	attestations           []interfaces.Attestation
-	deposits               []*eth.Deposit
-	voluntaryExits         []*eth.SignedVoluntaryExit
-	syncAggregate          *eth.SyncAggregate
-	executionPayload       interfaces.ExecutionData
-	executionPayloadHeader interfaces.ExecutionData
-	blsToExecutionChanges  []*eth.SignedBLSToExecutionChange
-	blobKzgCommitments     [][]byte
-=======
 	version                  int
 	randaoReveal             [field_params.BLSSignatureLength]byte
 	eth1Data                 *eth.Eth1Data
@@ -71,7 +55,6 @@
 	blsToExecutionChanges    []*eth.SignedBLSToExecutionChange
 	blobKzgCommitments       [][]byte
 	signedConsolidations     []*eth.SignedConsolidation
->>>>>>> d04eca4d
 }
 
 var _ interfaces.ReadOnlyBeaconBlockBody = &BeaconBlockBody{}
