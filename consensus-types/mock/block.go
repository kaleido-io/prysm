package mock

import (
	ssz "github.com/prysmaticlabs/fastssz"
	field_params "github.com/prysmaticlabs/prysm/v5/config/fieldparams"
	"github.com/prysmaticlabs/prysm/v5/consensus-types/interfaces"
	"github.com/prysmaticlabs/prysm/v5/consensus-types/primitives"
	ethpb "github.com/prysmaticlabs/prysm/v5/proto/eth/v1"
	eth "github.com/prysmaticlabs/prysm/v5/proto/prysm/v1alpha1"
	validatorpb "github.com/prysmaticlabs/prysm/v5/proto/prysm/v1alpha1/validator-client"
	"google.golang.org/protobuf/proto"
)

type SignedBeaconBlock struct {
	BeaconBlock interfaces.ReadOnlyBeaconBlock
}

func (SignedBeaconBlock) PbGenericBlock() (*eth.GenericSignedBeaconBlock, error) {
	panic("implement me")
}

func (m SignedBeaconBlock) Block() interfaces.ReadOnlyBeaconBlock {
	return m.BeaconBlock
}

func (SignedBeaconBlock) Signature() [field_params.BLSSignatureLength]byte {
	panic("implement me")
}

func (SignedBeaconBlock) SetSignature([]byte) {
	panic("implement me")
}

func (m SignedBeaconBlock) IsNil() bool {
	return m.BeaconBlock == nil || m.Block().IsNil()
}

func (SignedBeaconBlock) Copy() (interfaces.SignedBeaconBlock, error) {
	panic("implement me")
}

func (SignedBeaconBlock) Proto() (proto.Message, error) {
	panic("implement me")
}

func (SignedBeaconBlock) MarshalSSZTo(_ []byte) ([]byte, error) {
	panic("implement me")
}

func (SignedBeaconBlock) MarshalSSZ() ([]byte, error) {
	panic("implement me")
}

func (SignedBeaconBlock) SizeSSZ() int {
	panic("implement me")
}

func (SignedBeaconBlock) UnmarshalSSZ(_ []byte) error {
	panic("implement me")
}

func (SignedBeaconBlock) Version() int {
	panic("implement me")
}

func (SignedBeaconBlock) IsBlinded() bool {
	return false
}

func (SignedBeaconBlock) ToBlinded() (interfaces.ReadOnlySignedBeaconBlock, error) {
	panic("implement me")
}

func (SignedBeaconBlock) Header() (*eth.SignedBeaconBlockHeader, error) {
	panic("implement me")
}

type BeaconBlock struct {
	Htr             [field_params.RootLength]byte
	HtrErr          error
	BeaconBlockBody interfaces.ReadOnlyBeaconBlockBody
	BlockSlot       primitives.Slot
}

func (BeaconBlock) AsSignRequestObject() (validatorpb.SignRequestObject, error) {
	panic("implement me")
}

func (m BeaconBlock) HashTreeRoot() ([field_params.RootLength]byte, error) {
	return m.Htr, m.HtrErr
}

func (m BeaconBlock) Slot() primitives.Slot {
	return m.BlockSlot
}

func (BeaconBlock) ProposerIndex() primitives.ValidatorIndex {
	panic("implement me")
}

func (BeaconBlock) ParentRoot() [field_params.RootLength]byte {
	panic("implement me")
}

func (BeaconBlock) StateRoot() [field_params.RootLength]byte {
	panic("implement me")
}

func (m BeaconBlock) Body() interfaces.ReadOnlyBeaconBlockBody {
	return m.BeaconBlockBody
}

func (BeaconBlock) IsNil() bool {
	return false
}

func (BeaconBlock) IsBlinded() bool {
	return false
}

func (BeaconBlock) Proto() (proto.Message, error) {
	panic("implement me")
}

func (BeaconBlock) MarshalSSZTo(_ []byte) ([]byte, error) {
	panic("implement me")
}

func (BeaconBlock) MarshalSSZ() ([]byte, error) {
	panic("implement me")
}

func (BeaconBlock) SizeSSZ() int {
	panic("implement me")
}

func (BeaconBlock) UnmarshalSSZ(_ []byte) error {
	panic("implement me")
}

func (BeaconBlock) HashTreeRootWith(_ *ssz.Hasher) error {
	panic("implement me")
}

func (BeaconBlock) Version() int {
	panic("implement me")
}

func (BeaconBlock) ToBlinded() (interfaces.ReadOnlyBeaconBlock, error) {
	panic("implement me")
}

func (BeaconBlock) SetSlot(_ primitives.Slot) {
	panic("implement me")
}

func (BeaconBlock) SetProposerIndex(_ primitives.ValidatorIndex) {
	panic("implement me")
}

func (BeaconBlock) SetParentRoot(_ []byte) {
	panic("implement me")
}

func (BeaconBlock) Copy() (interfaces.ReadOnlyBeaconBlock, error) {
	panic("implement me")
}

type BeaconBlockBody struct{}

func (BeaconBlockBody) RandaoReveal() [field_params.BLSSignatureLength]byte {
	panic("implement me")
}

func (BeaconBlockBody) Eth1Data() *eth.Eth1Data {
	panic("implement me")
}

func (BeaconBlockBody) Graffiti() [field_params.RootLength]byte {
	panic("implement me")
}

func (BeaconBlockBody) ProposerSlashings() []*eth.ProposerSlashing {
	panic("implement me")
}

func (BeaconBlockBody) AttesterSlashings() []eth.AttSlashing {
	panic("implement me")
}

func (BeaconBlockBody) Deposits() []*eth.Deposit {
	panic("implement me")
}

func (BeaconBlockBody) VoluntaryExits() []*eth.SignedVoluntaryExit {
	panic("implement me")
}

func (BeaconBlockBody) SyncAggregate() (*eth.SyncAggregate, error) {
	panic("implement me")
}

func (BeaconBlockBody) IsNil() bool {
	return false
}

func (BeaconBlockBody) HashTreeRoot() ([field_params.RootLength]byte, error) {
	panic("implement me")
}

func (BeaconBlockBody) Proto() (proto.Message, error) {
	panic("implement me")
}

func (BeaconBlockBody) Execution() (interfaces.ExecutionData, error) {
	panic("implement me")
}

func (BeaconBlockBody) BLSToExecutionChanges() ([]*eth.SignedBLSToExecutionChange, error) {
	panic("implement me")
}

func (b *BeaconBlock) SetStateRoot(root []byte) {
	panic("implement me")
}

func (b *BeaconBlockBody) SetRandaoReveal([]byte) {
	panic("implement me")
}

func (b *BeaconBlockBody) SetEth1Data(*eth.Eth1Data) {
	panic("implement me")
}

func (b *BeaconBlockBody) SetGraffiti([]byte) {
	panic("implement me")
}

func (b *BeaconBlockBody) SetProposerSlashings([]*eth.ProposerSlashing) {
	panic("implement me")
}

func (b *BeaconBlockBody) SetAttesterSlashings([]ethpb.AttesterSlashing) {
	panic("implement me")
}

func (b *BeaconBlockBody) SetAttestations([]*eth.Attestation) {
	panic("implement me")
}

func (b *BeaconBlockBody) SetDeposits([]*eth.Deposit) {
	panic("implement me")
}

func (b *BeaconBlockBody) SetVoluntaryExits([]*eth.SignedVoluntaryExit) {
	panic("implement me")
}

func (b *BeaconBlockBody) SetSyncAggregate(*eth.SyncAggregate) error {
	panic("implement me")
}

func (b *BeaconBlockBody) SetExecution(interfaces.ExecutionData) error {
	panic("implement me")
}

func (b *BeaconBlockBody) SetBLSToExecutionChanges([]*eth.SignedBLSToExecutionChange) error {
	panic("implement me")
}

// BlobKzgCommitments returns the blob kzg commitments in the block.
func (b *BeaconBlockBody) BlobKzgCommitments() ([][]byte, error) {
	panic("implement me")
}

<<<<<<< HEAD
func (b *BeaconBlockBody) Attestations() []interfaces.Attestation {
=======
func (b *BeaconBlockBody) Attestations() []eth.Att {
	panic("implement me")
}
func (b *BeaconBlockBody) Consolidations() []*eth.SignedConsolidation {
>>>>>>> d04eca4d
	panic("implement me")
}

func (b *BeaconBlockBody) Version() int {
	panic("implement me")
}

var _ interfaces.ReadOnlySignedBeaconBlock = &SignedBeaconBlock{}
var _ interfaces.ReadOnlyBeaconBlock = &BeaconBlock{}
var _ interfaces.ReadOnlyBeaconBlockBody = &BeaconBlockBody{}
var _ interfaces.ROBlockBodyElectra = &BeaconBlockBody{}<|MERGE_RESOLUTION|>--- conflicted
+++ resolved
@@ -273,14 +273,10 @@
 	panic("implement me")
 }
 
-<<<<<<< HEAD
-func (b *BeaconBlockBody) Attestations() []interfaces.Attestation {
-=======
 func (b *BeaconBlockBody) Attestations() []eth.Att {
 	panic("implement me")
 }
 func (b *BeaconBlockBody) Consolidations() []*eth.SignedConsolidation {
->>>>>>> d04eca4d
 	panic("implement me")
 }
 
