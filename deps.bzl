load("@prysm//tools/go:def.bzl", "go_repository", "maybe")  # gazelle:keep
load("@bazel_tools//tools/build_defs/repo:http.bzl", "http_archive")  # gazelle:keep
load("@bazel_tools//tools/build_defs/repo:git.bzl", "git_repository")

# Prysm's third party / external dependencies.
#
##################################################################
#
#                    ██████████████████
#                  ██                  ██
#                ██  ██████████████████  ██
#              ██  ██████████████████████  ██
#            ██  ██████████████████████████  ██
#          ██  ██████████████████████████████  ██
#        ██  ██████████████████████████████████  ██
#      ██  ██████████████████████████████████████  ██
#      ██  ██████    ██      ████  ████    ██████  ██
#      ██  ████  ████████  ████  ██  ██  ██  ████  ██
#      ██  ████  ████████  ████  ██  ██  ██  ████  ██
#      ██  ██████  ██████  ████  ██  ██    ██████  ██
#      ██  ████████  ████  ████  ██  ██  ████████  ██
#      ██  ████████  ████  ████  ██  ██  ████████  ██
#      ██  ████    ██████  ██████  ████  ████████  ██
#      ██  ██████████████████████████████████████  ██
#        ██  ██████████████████████████████████  ██
#          ██  ██████████████████████████████  ██
#            ██  ██████████████████████████  ██
#              ██  ██████████████████████  ██
#                ██  ██████████████████  ██
#                  ██                  ██
#                    ██████████████████
#
##################################################################
#           Make sure you have read DEPENDENCIES.md!
##################################################################
def prysm_deps():
    go_repository(
        name = "co_honnef_go_tools",
        importpath = "honnef.co/go/tools",
        sum = "h1:UoveltGrhghAA7ePc+e+QYDHXrBps2PqFZiHkGR/xK8=",
        version = "v0.0.1-2020.1.4",
    )
    go_repository(
        name = "com_github_aead_siphash",
        importpath = "github.com/aead/siphash",
        sum = "h1:FwHfE/T45KPKYuuSAKyyvE+oPWcaQ+CUmFW0bPlM+kg=",
        version = "v1.0.1",
    )
    go_repository(
        name = "com_github_afex_hystrix_go",
        importpath = "github.com/afex/hystrix-go",
        sum = "h1:rFw4nCn9iMW+Vajsk51NtYIcwSTkXr+JGrMd36kTDJw=",
        version = "v0.0.0-20180502004556-fa1af6a1f4f5",
    )

    go_repository(
        name = "com_github_ajstarks_svgo",
        importpath = "github.com/ajstarks/svgo",
        sum = "h1:wVe6/Ea46ZMeNkQjjBW6xcqyQA/j5e0D6GytH95g0gQ=",
        version = "v0.0.0-20180226025133-644b8db467af",
    )

    go_repository(
        name = "com_github_alecthomas_template",
        importpath = "github.com/alecthomas/template",
        sum = "h1:JYp7IbQjafoB+tBA3gMyHYHrpOtNuDiK/uB5uXxq5wM=",
        version = "v0.0.0-20190718012654-fb15b899a751",
    )
    go_repository(
        name = "com_github_alecthomas_units",
        importpath = "github.com/alecthomas/units",
        sum = "h1:UQZhZ2O0vMHr2cI+DC1Mbh0TJxzA3RcLoMsFw+aXw7E=",
        version = "v0.0.0-20190924025748-f65c72e2690d",
    )
    go_repository(
        name = "com_github_allegro_bigcache",
        importpath = "github.com/allegro/bigcache",
        sum = "h1:hg1sY1raCwic3Vnsvje6TT7/pnZba83LeFck5NrFKSc=",
        version = "v1.2.1",
    )
    go_repository(
        name = "com_github_andreasbriese_bbloom",
        importpath = "github.com/AndreasBriese/bbloom",
        sum = "h1:cTp8I5+VIoKjsnZuH8vjyaysT/ses3EvZeaV/1UkF2M=",
        version = "v0.0.0-20190825152654-46b345b51c96",
    )

    go_repository(
        name = "com_github_andreyvit_diff",
        importpath = "github.com/andreyvit/diff",
        sum = "h1:bvNMNQO63//z+xNgfBlViaCIJKLlCJ6/fmUseuG0wVQ=",
        version = "v0.0.0-20170406064948-c7f18ee00883",
    )
    go_repository(
        name = "com_github_anmitsu_go_shlex",
        importpath = "github.com/anmitsu/go-shlex",
        sum = "h1:kFOfPq6dUM1hTo4JG6LR5AXSUEsOjtdm0kw0FtQtMJA=",
        version = "v0.0.0-20161002113705-648efa622239",
    )

    go_repository(
        name = "com_github_antihax_optional",
        importpath = "github.com/antihax/optional",
        sum = "h1:xK2lYat7ZLaVVcIuj82J8kIro4V6kDe0AUDFboUCwcg=",
        version = "v1.0.0",
    )

    go_repository(
        name = "com_github_apache_arrow_go_arrow",
        importpath = "github.com/apache/arrow/go/arrow",
        sum = "h1:nxAtV4VajJDhKysp2kdcJZsq8Ss1xSA0vZTkVHHJd0E=",
        version = "v0.0.0-20191024131854-af6fa24be0db",
    )
    go_repository(
        name = "com_github_apache_thrift",
        importpath = "github.com/apache/thrift",
        sum = "h1:5hryIiq9gtn+MiLVn0wP37kb/uTeRZgN08WoCsAhIhI=",
        version = "v0.13.0",
    )

    go_repository(
        name = "com_github_aristanetworks_fsnotify",
        importpath = "github.com/aristanetworks/fsnotify",
        sum = "h1:it2ydpY6k0aXB7qjb4vGhOYOL6YDC/sr8vhqwokFQwQ=",
        version = "v1.4.2",
    )
    go_repository(
        name = "com_github_aristanetworks_glog",
        importpath = "github.com/aristanetworks/glog",
        sum = "h1:Bmjk+DjIi3tTAU0wxGaFbfjGUqlxxSXARq9A96Kgoos=",
        version = "v0.0.0-20191112221043-67e8567f59f3",
    )

    go_repository(
        name = "com_github_aristanetworks_goarista",
        importpath = "github.com/aristanetworks/goarista",
        sum = "h1:XJH0YfVFKbq782tlNThzN/Ud5qm/cx6LXOA/P6RkTxc=",
        version = "v0.0.0-20200805130819-fd197cf57d96",
    )
    go_repository(
        name = "com_github_aristanetworks_splunk_hec_go",
        importpath = "github.com/aristanetworks/splunk-hec-go",
        sum = "h1:O7zlcm4ve7JvqTyEK3vSBh1LngLezraqcxv8Ya6tQFY=",
        version = "v0.3.3",
    )
    go_repository(
        name = "com_github_armon_circbuf",
        importpath = "github.com/armon/circbuf",
        sum = "h1:QEF07wC0T1rKkctt1RINW/+RMTVmiwxETico2l3gxJA=",
        version = "v0.0.0-20150827004946-bbbad097214e",
    )

    go_repository(
        name = "com_github_armon_consul_api",
        importpath = "github.com/armon/consul-api",
        sum = "h1:G1bPvciwNyF7IUmKXNt9Ak3m6u9DE1rF+RmtIkBpVdA=",
        version = "v0.0.0-20180202201655-eb2c6b5be1b6",
    )
    go_repository(
        name = "com_github_armon_go_metrics",
        importpath = "github.com/armon/go-metrics",
        sum = "h1:8GUt8eRujhVEGZFFEjBj46YV4rDjvGrNxb0KMWYkL2I=",
        version = "v0.0.0-20180917152333-f0300d1749da",
    )
    go_repository(
        name = "com_github_armon_go_radix",
        importpath = "github.com/armon/go-radix",
        sum = "h1:BUAU3CGlLvorLI26FmByPp2eC2qla6E1Tw+scpcg/to=",
        version = "v0.0.0-20180808171621-7fddfc383310",
    )
    go_repository(
        name = "com_github_aryann_difflib",
        importpath = "github.com/aryann/difflib",
        sum = "h1:pv34s756C4pEXnjgPfGYgdhg/ZdajGhyOvzx8k+23nw=",
        version = "v0.0.0-20170710044230-e206f873d14a",
    )

    go_repository(
        name = "com_github_aws_aws_lambda_go",
        importpath = "github.com/aws/aws-lambda-go",
        sum = "h1:SuCy7H3NLyp+1Mrfp+m80jcbi9KYWAs9/BXwppwRDzY=",
        version = "v1.13.3",
    )

    go_repository(
        name = "com_github_aws_aws_sdk_go",
        importpath = "github.com/aws/aws-sdk-go",
        sum = "h1:0xphMHGMLBrPMfxR2AmVjZKcMEESEgWF8Kru94BNByk=",
        version = "v1.27.0",
    )
    go_repository(
        name = "com_github_aws_aws_sdk_go_v2",
        importpath = "github.com/aws/aws-sdk-go-v2",
        sum = "h1:BS+UYpbsElC82gB+2E2jiCBg36i8HlubTB/dO/moQ9c=",
        version = "v1.2.0",
    )

    go_repository(
        name = "com_github_aws_aws_sdk_go_v2_config",
        importpath = "github.com/aws/aws-sdk-go-v2/config",
        sum = "h1:ZAoq32boMzcaTW9bcUacBswAmHTbvlvDJICgHFZuECo=",
        version = "v1.1.1",
    )
    go_repository(
        name = "com_github_aws_aws_sdk_go_v2_credentials",
        importpath = "github.com/aws/aws-sdk-go-v2/credentials",
        sum = "h1:NbvWIM1Mx6sNPTxowHgS2ewXCRp+NGTzUYb/96FZJbY=",
        version = "v1.1.1",
    )
    go_repository(
        name = "com_github_aws_aws_sdk_go_v2_feature_ec2_imds",
        importpath = "github.com/aws/aws-sdk-go-v2/feature/ec2/imds",
        sum = "h1:EtEU7WRaWliitZh2nmuxEXrN0Cb8EgPUFGIoTMeqbzI=",
        version = "v1.0.2",
    )
    go_repository(
        name = "com_github_aws_aws_sdk_go_v2_service_internal_presigned_url",
        importpath = "github.com/aws/aws-sdk-go-v2/service/internal/presigned-url",
        sum = "h1:4AH9fFjUlVktQMznF+YN33aWNXaR4VgDXyP28qokJC0=",
        version = "v1.0.2",
    )
    go_repository(
        name = "com_github_aws_aws_sdk_go_v2_service_route53",
        importpath = "github.com/aws/aws-sdk-go-v2/service/route53",
        sum = "h1:cKr6St+CtC3/dl/rEBJvlk7A/IN5D5F02GNkGzfbtVU=",
        version = "v1.1.1",
    )
    go_repository(
        name = "com_github_aws_aws_sdk_go_v2_service_sso",
        importpath = "github.com/aws/aws-sdk-go-v2/service/sso",
        sum = "h1:37QubsarExl5ZuCBlnRP+7l1tNwZPBSTqpTBrPH98RU=",
        version = "v1.1.1",
    )
    go_repository(
        name = "com_github_aws_aws_sdk_go_v2_service_sts",
        importpath = "github.com/aws/aws-sdk-go-v2/service/sts",
        sum = "h1:TJoIfnIFubCX0ACVeJ0w46HEH5MwjwYN4iFhuYIhfIY=",
        version = "v1.1.1",
    )
    go_repository(
        name = "com_github_aws_smithy_go",
        importpath = "github.com/aws/smithy-go",
        sum = "h1:D6CSsM3gdxaGaqXnPgOBCeL6Mophqzu7KJOu7zW78sU=",
        version = "v1.1.0",
    )

    go_repository(
<<<<<<< HEAD
        name = "com_github_azure_azure_sdk_for_go_sdk_azcore",
        importpath = "github.com/Azure/azure-sdk-for-go/sdk/azcore",
        sum = "h1:qoVeMsc9/fh/yhxVaA0obYjVH/oI/ihrOoMwsLS9KSA=",
        version = "v0.21.1",
    )
    go_repository(
        name = "com_github_azure_azure_sdk_for_go_sdk_internal",
        importpath = "github.com/Azure/azure-sdk-for-go/sdk/internal",
        sum = "h1:E+m3SkZCN0Bf5q7YdTs5lSm2CYY3CK4spn5OmUIiQtk=",
        version = "v0.8.3",
    )
    go_repository(
        name = "com_github_azure_azure_sdk_for_go_sdk_storage_azblob",
        importpath = "github.com/Azure/azure-sdk-for-go/sdk/storage/azblob",
        sum = "h1:Px2UA+2RvSSvv+RvJNuUB6n7rs5Wsel4dXLe90Um2n4=",
        version = "v0.3.0",
=======
        name = "com_github_azure_azure_storage_blob_go",
        importpath = "github.com/Azure/azure-storage-blob-go",
        sum = "h1:MuueVOYkufCxJw5YZzF842DY2MBsp+hLuh2apKY0mck=",
        version = "v0.7.0",
>>>>>>> 9b4d22c4
    )

    go_repository(
        name = "com_github_azure_go_autorest_autorest",
        importpath = "github.com/Azure/go-autorest/autorest",
        sum = "h1:MRvx8gncNaXJqOoLmhNjUAKh33JJF8LyxPhomEtOsjs=",
        version = "v0.9.0",
    )
    go_repository(
        name = "com_github_azure_go_autorest_autorest_adal",
        importpath = "github.com/Azure/go-autorest/autorest/adal",
        sum = "h1:q2gDruN08/guU9vAjuPWff0+QIrpH6ediguzdAzXAUU=",
        version = "v0.5.0",
    )
    go_repository(
        name = "com_github_azure_go_autorest_autorest_date",
        importpath = "github.com/Azure/go-autorest/autorest/date",
        sum = "h1:YGrhWfrgtFs84+h0o46rJrlmsZtyZRg470CqAXTZaGM=",
        version = "v0.1.0",
    )
    go_repository(
        name = "com_github_azure_go_autorest_autorest_mocks",
        importpath = "github.com/Azure/go-autorest/autorest/mocks",
        sum = "h1:Ww5g4zThfD/6cLb4z6xxgeyDa7QDkizMkJKe0ysZXp0=",
        version = "v0.2.0",
    )
    go_repository(
        name = "com_github_azure_go_autorest_logger",
        importpath = "github.com/Azure/go-autorest/logger",
        sum = "h1:ruG4BSDXONFRrZZJ2GUXDiUyVpayPmb1GnWeHDdaNKY=",
        version = "v0.1.0",
    )
    go_repository(
        name = "com_github_azure_go_autorest_tracing",
        importpath = "github.com/Azure/go-autorest/tracing",
        sum = "h1:TRn4WjSnkcSy5AEG3pnbtFSwNtwzjr4VYyQflFE619k=",
        version = "v0.5.0",
    )
    go_repository(
        name = "com_github_bazelbuild_rules_go",
        importpath = "github.com/bazelbuild/rules_go",
        sum = "h1:Wxu7JjqnF78cKZbsBsARLSXx/jlGaSLCnUV3mTlyHvM=",
        version = "v0.23.2",
    )
    go_repository(
        name = "com_github_benbjohnson_clock",
        importpath = "github.com/benbjohnson/clock",
        sum = "h1:ip6w0uFQkncKQ979AypyG0ER7mqUSBdKLOgAle/AT8A=",
        version = "v1.3.0",
    )

    go_repository(
        name = "com_github_beorn7_perks",
        importpath = "github.com/beorn7/perks",
        sum = "h1:VlbKKnNfV8bJzeqoa4cOKqO6bYr3WgKZxO8Z16+hsOM=",
        version = "v1.0.1",
    )
    go_repository(
        name = "com_github_bgentry_go_netrc",
        importpath = "github.com/bgentry/go-netrc",
        sum = "h1:xDfNPAt8lFiC1UJrqV3uuy861HCTo708pDMbjHHdCas=",
        version = "v0.0.0-20140422174119-9fd32a8b3d3d",
    )

    go_repository(
        name = "com_github_bgentry_speakeasy",
        importpath = "github.com/bgentry/speakeasy",
        sum = "h1:ByYyxL9InA1OWqxJqqp2A5pYHUrCiAL6K3J+LKSsQkY=",
        version = "v0.1.0",
    )

    go_repository(
        name = "com_github_bketelsen_crypt",
        importpath = "github.com/bketelsen/crypt",
        sum = "h1:+0HFd5KSZ/mm3JmhmrDukiId5iR6w4+BdFtfSy4yWIc=",
        version = "v0.0.3-0.20200106085610-5cbc8cc4026c",
    )
    go_repository(
        name = "com_github_bmizerany_pat",
        importpath = "github.com/bmizerany/pat",
        sum = "h1:y4B3+GPxKlrigF1ha5FFErxK+sr6sWxQovRMzwMhejo=",
        version = "v0.0.0-20170815010413-6226ea591a40",
    )
    go_repository(
        name = "com_github_boltdb_bolt",
        importpath = "github.com/boltdb/bolt",
        sum = "h1:JQmyP4ZBrce+ZQu0dY660FMfatumYDLun9hBCUVIkF4=",
        version = "v1.3.1",
    )
    go_repository(
        name = "com_github_bradfitz_go_smtpd",
        importpath = "github.com/bradfitz/go-smtpd",
        sum = "h1:ckJgFhFWywOx+YLEMIJsTb+NV6NexWICk5+AMSuz3ss=",
        version = "v0.0.0-20170404230938-deb6d6237625",
    )

    go_repository(
        name = "com_github_bradfitz_gomemcache",
        importpath = "github.com/bradfitz/gomemcache",
        sum = "h1:7IjN4QP3c38xhg6wz8R3YjoU+6S9e7xBc0DAVLLIpHE=",
        version = "v0.0.0-20170208213004-1952afaa557d",
    )

    go_repository(
        name = "com_github_btcsuite_btcd",
        importpath = "github.com/btcsuite/btcd",
        sum = "h1:IB8cVQcC2X5mHbnfirLG5IZnkWYNTPlLZVrxUYSotbE=",
        version = "v0.23.1",
    )
    go_repository(
        name = "com_github_btcsuite_btcd_btcec_v2",
        importpath = "github.com/btcsuite/btcd/btcec/v2",
        sum = "h1:fzn1qaOt32TuLjFlkzYSsBC35Q3KUjT1SwPxiMSCF5k=",
        version = "v2.2.0",
    )
    go_repository(
        name = "com_github_btcsuite_btcd_btcutil",
        importpath = "github.com/btcsuite/btcd/btcutil",
        sum = "h1:MO4klnGY+EWJdoWF12Wkuf4AWDBPMpZNeN/jRLrklUU=",
        version = "v1.1.0",
    )

    go_repository(
        name = "com_github_btcsuite_btcd_chaincfg_chainhash",
        importpath = "github.com/btcsuite/btcd/chaincfg/chainhash",
        sum = "h1:q0rUy8C/TYNBQS1+CGKw68tLOFYSNEs0TFnxxnS9+4U=",
        version = "v1.0.1",
    )

    go_repository(
        name = "com_github_btcsuite_btclog",
        importpath = "github.com/btcsuite/btclog",
        sum = "h1:bAs4lUbRJpnnkd9VhRV3jjAVU7DJVjMaK+IsvSeZvFo=",
        version = "v0.0.0-20170628155309-84c8d2346e9f",
    )
    go_repository(
        name = "com_github_btcsuite_btcutil",
        importpath = "github.com/btcsuite/btcutil",
        sum = "h1:YtWJF7RHm2pYCvA5t0RPmAaLUhREsKuKd+SLhxFbFeQ=",
        version = "v1.0.3-0.20201208143702-a53e38424cce",
    )
    go_repository(
        name = "com_github_btcsuite_go_socks",
        importpath = "github.com/btcsuite/go-socks",
        sum = "h1:R/opQEbFEy9JGkIguV40SvRY1uliPX8ifOvi6ICsFCw=",
        version = "v0.0.0-20170105172521-4720035b7bfd",
    )
    go_repository(
        name = "com_github_btcsuite_goleveldb",
        importpath = "github.com/btcsuite/goleveldb",
        sum = "h1:Tvd0BfvqX9o823q1j2UZ/epQo09eJh6dTcRp79ilIN4=",
        version = "v1.0.0",
    )
    go_repository(
        name = "com_github_btcsuite_snappy_go",
        importpath = "github.com/btcsuite/snappy-go",
        sum = "h1:ZxaA6lo2EpxGddsA8JwWOcxlzRybb444sgmeJQMJGQE=",
        version = "v1.0.0",
    )

    go_repository(
        name = "com_github_btcsuite_websocket",
        importpath = "github.com/btcsuite/websocket",
        sum = "h1:R8vQdOQdZ9Y3SkEwmHoWBmX1DNXhXZqlTpq6s4tyJGc=",
        version = "v0.0.0-20150119174127-31079b680792",
    )
    go_repository(
        name = "com_github_btcsuite_winsvc",
        importpath = "github.com/btcsuite/winsvc",
        sum = "h1:J9B4L7e3oqhXOcm+2IuNApwzQec85lE+QaikUcCs+dk=",
        version = "v1.0.0",
    )
    go_repository(
        name = "com_github_bufbuild_buf",
        importpath = "github.com/bufbuild/buf",
        sum = "h1:11zJVA0D4uJVGOC9h+oOVHrKKoBgMYIqJJ0d1Xt6oeQ=",
        version = "v0.37.0",
    )
    go_repository(
        name = "com_github_buger_jsonparser",
        importpath = "github.com/buger/jsonparser",
        sum = "h1:D21IyuvjDCshj1/qq+pCNd3VZOAEI9jy6Bi131YlXgI=",
        version = "v0.0.0-20181115193947-bf1c66bbce23",
    )

    go_repository(
        name = "com_github_burntsushi_toml",
        importpath = "github.com/BurntSushi/toml",
        sum = "h1:ksErzDEI1khOiGPgpwuI7x2ebx/uXQNw7xJpn9Eq1+I=",
        version = "v1.1.0",
    )
    go_repository(
        name = "com_github_burntsushi_xgb",
        importpath = "github.com/BurntSushi/xgb",
        sum = "h1:1BDTz0u9nC3//pOCMdNH+CiXJVYJh5UQNCOBG7jbELc=",
        version = "v0.0.0-20160522181843-27f122750802",
    )

    go_repository(
        name = "com_github_c_bata_go_prompt",
        importpath = "github.com/c-bata/go-prompt",
        sum = "h1:uyKRz6Z6DUyj49QVijyM339UJV9yhbr70gESwbNU3e0=",
        version = "v0.2.2",
    )
    go_repository(
        name = "com_github_casbin_casbin_v2",
        importpath = "github.com/casbin/casbin/v2",
        sum = "h1:bTwon/ECRx9dwBy2ewRVr5OiqjeXSGiTUY74sDPQi/g=",
        version = "v2.1.2",
    )
    go_repository(
        name = "com_github_cenkalti_backoff",
        importpath = "github.com/cenkalti/backoff",
        sum = "h1:tNowT99t7UNflLxfYYSlKYsBpXdEet03Pg2g16Swow4=",
        version = "v2.2.1+incompatible",
    )

    go_repository(
        name = "com_github_census_instrumentation_opencensus_proto",
        importpath = "github.com/census-instrumentation/opencensus-proto",
        sum = "h1:glEXhBS5PSLLv4IXzLA5yPRVX4bilULVyxxbrfOtDAk=",
        version = "v0.2.1",
    )
    go_repository(
        name = "com_github_cespare_cp",
        importpath = "github.com/cespare/cp",
        sum = "h1:nCb6ZLdB7NRaqsm91JtQTAme2SKJzXVsdPIPkyJr1MU=",
        version = "v1.1.1",
    )

    go_repository(
        name = "com_github_cespare_xxhash",
        importpath = "github.com/cespare/xxhash",
        sum = "h1:a6HrQnmkObjyL+Gs60czilIUGqrzKutQD6XZog3p+ko=",
        version = "v1.1.0",
    )
    go_repository(
        name = "com_github_cespare_xxhash_v2",
        importpath = "github.com/cespare/xxhash/v2",
        sum = "h1:YRXhKfTDauu4ajMg1TPgFO5jnlC2HCbmLXMcTG5cbYE=",
        version = "v2.1.2",
    )
    go_repository(
        name = "com_github_cheekybits_genny",
        importpath = "github.com/cheekybits/genny",
        sum = "h1:uGGa4nei+j20rOSeDeP5Of12XVm7TGUd4dJA9RDitfE=",
        version = "v1.0.0",
    )

    go_repository(
        name = "com_github_chzyer_logex",
        importpath = "github.com/chzyer/logex",
        sum = "h1:Swpa1K6QvQznwJRcfTfQJmTE72DqScAa40E+fbHEXEE=",
        version = "v1.1.10",
    )
    go_repository(
        name = "com_github_chzyer_readline",
        importpath = "github.com/chzyer/readline",
        sum = "h1:fY5BOSpyZCqRo5OhCuC+XN+r/bBCmeuuJtjz+bCNIf8=",
        version = "v0.0.0-20180603132655-2972be24d48e",
    )
    go_repository(
        name = "com_github_chzyer_test",
        importpath = "github.com/chzyer/test",
        sum = "h1:q763qf9huN11kDQavWsoZXJNW3xEE4JJyHa5Q25/sd8=",
        version = "v0.0.0-20180213035817-a1ea475d72b1",
    )
    go_repository(
        name = "com_github_cilium_ebpf",
        importpath = "github.com/cilium/ebpf",
        sum = "h1:QlHdikaxALkqWasW8hAC1mfR0jdmvbfaBdBPFmRSglA=",
        version = "v0.4.0",
    )

    go_repository(
        name = "com_github_clbanning_x2j",
        importpath = "github.com/clbanning/x2j",
        sum = "h1:EdRZT3IeKQmfCSrgo8SZ8V3MEnskuJP0wCYNpe+aiXo=",
        version = "v0.0.0-20191024224557-825249438eec",
    )

    go_repository(
        name = "com_github_client9_misspell",
        importpath = "github.com/client9/misspell",
        sum = "h1:ta993UF76GwbvJcIo3Y68y/M3WxlpEHPWIGDkJYwzJI=",
        version = "v0.3.4",
    )

    go_repository(
        name = "com_github_cncf_udpa_go",
        importpath = "github.com/cncf/udpa/go",
        sum = "h1:cqQfy1jclcSy/FwLjemeg3SR1yaINm74aQyupQ0Bl8M=",
        version = "v0.0.0-20201120205902-5459f2c99403",
    )
    go_repository(
        name = "com_github_cncf_xds_go",
        importpath = "github.com/cncf/xds/go",
        sum = "h1:OZmjad4L3H8ncOIR8rnb5MREYqG8ixi5+WbeUsquF0c=",
        version = "v0.0.0-20210312221358-fbca930ec8ed",
    )

    go_repository(
        name = "com_github_cockroachdb_datadriven",
        importpath = "github.com/cockroachdb/datadriven",
        sum = "h1:OaNxuTZr7kxeODyLWsRMC+OD03aFUH+mW6r2d+MWa5Y=",
        version = "v0.0.0-20190809214429-80d97fb3cbaa",
    )
    go_repository(
        name = "com_github_codahale_hdrhistogram",
        importpath = "github.com/codahale/hdrhistogram",
        sum = "h1:qMd81Ts1T2OTKmB4acZcyKaMtRnY5Y44NuXGX2GFJ1w=",
        version = "v0.0.0-20161010025455-3a0bb77429bd",
    )

    go_repository(
        name = "com_github_consensys_bavard",
        importpath = "github.com/consensys/bavard",
        sum = "h1:+R8G1+Ftumd0DaveLgMIjrFPcAS4G8MsVXWXiyZL5BY=",
        version = "v0.1.8-0.20210406032232-f3452dc9b572",
    )
    go_repository(
        name = "com_github_consensys_gnark_crypto",
        importpath = "github.com/consensys/gnark-crypto",
        sum = "h1:C43yEtQ6NIf4ftFXD/V55gnGFgPbMQobd//YlnLjUJ8=",
        version = "v0.4.1-0.20210426202927-39ac3d4b3f1f",
    )

    go_repository(
        name = "com_github_containerd_cgroups",
        build_file_proto_mode = "disable_global",
        importpath = "github.com/containerd/cgroups",
        sum = "h1:jN/mbWBEaz+T1pi5OFtnkQ+8qnmEbAr1Oo1FRm5B0dA=",
        version = "v1.0.4",
    )

    go_repository(
        name = "com_github_coreos_bbolt",
        importpath = "github.com/coreos/bbolt",
        sum = "h1:wZwiHHUieZCquLkDL0B8UhzreNWsPHooDAG3q34zk0s=",
        version = "v1.3.2",
    )
    go_repository(
        name = "com_github_coreos_etcd",
        importpath = "github.com/coreos/etcd",
        sum = "h1:8F3hqu9fGYLBifCmRCJsicFqDx/D68Rt3q1JMazcgBQ=",
        version = "v3.3.13+incompatible",
    )
    go_repository(
        name = "com_github_coreos_go_etcd",
        importpath = "github.com/coreos/go-etcd",
        sum = "h1:bXhRBIXoTm9BYHS3gE0TtQuyNZyeEMux2sDi4oo5YOo=",
        version = "v2.0.0+incompatible",
    )

    go_repository(
        name = "com_github_coreos_go_semver",
        importpath = "github.com/coreos/go-semver",
        sum = "h1:wkHLiw0WNATZnSG7epLsujiMCgPAc9xhjJ4tgnAxmfM=",
        version = "v0.3.0",
    )
    go_repository(
        name = "com_github_coreos_go_systemd",
        importpath = "github.com/coreos/go-systemd",
        sum = "h1:iW4rZ826su+pqaw19uhpSCzhj44qo35pNgKFGqzDKkU=",
        version = "v0.0.0-20191104093116-d3cd4ed1dbcf",
    )
    go_repository(
        name = "com_github_coreos_go_systemd_v22",
        importpath = "github.com/coreos/go-systemd/v22",
        sum = "h1:D9/bQk5vlXQFZ6Kwuu6zaiXJ9oTPe68++AzAJc1DzSI=",
        version = "v22.3.2",
    )

    go_repository(
        name = "com_github_coreos_pkg",
        importpath = "github.com/coreos/pkg",
        sum = "h1:lBNOc5arjvs8E5mO2tbpBpLoyyu8B6e44T7hJy6potg=",
        version = "v0.0.0-20180928190104-399ea9e2e55f",
    )

    go_repository(
        name = "com_github_cpuguy83_go_md2man",
        importpath = "github.com/cpuguy83/go-md2man",
        sum = "h1:BSKMNlYxDvnunlTymqtgONjNnaRV1sTpcovwwjF22jk=",
        version = "v1.0.10",
    )

    go_repository(
        name = "com_github_cpuguy83_go_md2man_v2",
        importpath = "github.com/cpuguy83/go-md2man/v2",
        sum = "h1:p1EgwI/C7NhT0JmVkwCD2ZBK8j4aeHQX2pMHHBfMQ6w=",
        version = "v2.0.2",
    )

    go_repository(
        name = "com_github_creack_pty",
        importpath = "github.com/creack/pty",
        sum = "h1:uDmaGzcdjhF4i/plgjmEsriH11Y0o7RKapEf/LDaM3w=",
        version = "v1.1.9",
    )
    go_repository(
        name = "com_github_cyberdelia_templates",
        importpath = "github.com/cyberdelia/templates",
        sum = "h1:/ovYnF02fwL0kvspmy9AuyKg1JhdTRUgPw4nUxd9oZM=",
        version = "v0.0.0-20141128023046-ca7fffd4298c",
    )

    go_repository(
        name = "com_github_d4l3k_messagediff",
        importpath = "github.com/d4l3k/messagediff",
        sum = "h1:ZcAIMYsUg0EAp9X+tt8/enBE/Q8Yd5kzPynLyKptt9U=",
        version = "v1.2.1",
    )

    go_repository(
        name = "com_github_data_dog_go_sqlmock",
        importpath = "github.com/DATA-DOG/go-sqlmock",
        sum = "h1:CWUqKXe0s8A2z6qCgkP4Kru7wC11YoAnoupUKFDnH08=",
        version = "v1.3.3",
    )
    go_repository(
        name = "com_github_dave_jennifer",
        importpath = "github.com/dave/jennifer",
        sum = "h1:S15ZkFMRoJ36mGAQgWL1tnr0NQJh9rZ8qatseX/VbBc=",
        version = "v1.2.0",
    )
    go_repository(
        name = "com_github_davecgh_go_spew",
        importpath = "github.com/davecgh/go-spew",
        sum = "h1:vj9j/u1bqnvCEfJOwUhtlOARqs3+rkHYY13jYWTU97c=",
        version = "v1.1.1",
    )
    go_repository(
        name = "com_github_davidlazar_go_crypto",
        importpath = "github.com/davidlazar/go-crypto",
        sum = "h1:pFUpOrbxDR6AkioZ1ySsx5yxlDQZ8stG2b88gTPxgJU=",
        version = "v0.0.0-20200604182044-b73af7476f6c",
    )

    go_repository(
        name = "com_github_deckarep_golang_set",
        importpath = "github.com/deckarep/golang-set",
        sum = "h1:sk9/l/KqpunDwP7pSjUg0keiOOLEnOBHzykLrsPppp4=",
        version = "v1.8.0",
    )
    go_repository(
        name = "com_github_decred_dcrd_crypto_blake256",
        importpath = "github.com/decred/dcrd/crypto/blake256",
        sum = "h1:/8DMNYp9SGi5f0w7uCm6d6M4OU2rGFK09Y2A4Xv7EE0=",
        version = "v1.0.0",
    )
    go_repository(
        name = "com_github_decred_dcrd_dcrec_secp256k1_v4",
        importpath = "github.com/decred/dcrd/dcrec/secp256k1/v4",
        sum = "h1:YLtO71vCjJRCBcrPMtQ9nqBsqpA1m5sE92cU+pd5Mcc=",
        version = "v4.0.1",
    )

    go_repository(
        name = "com_github_decred_dcrd_lru",
        importpath = "github.com/decred/dcrd/lru",
        sum = "h1:Kbsb1SFDsIlaupWPwsPp+dkxiBY1frcS07PCPgotKz8=",
        version = "v1.0.0",
    )
    go_repository(
        name = "com_github_deepmap_oapi_codegen",
        importpath = "github.com/deepmap/oapi-codegen",
        sum = "h1:SegyeYGcdi0jLLrpbCMoJxnUUn8GBXHsvr4rbzjuhfU=",
        version = "v1.8.2",
    )

    go_repository(
        name = "com_github_dgraph_io_badger",
        importpath = "github.com/dgraph-io/badger",
        sum = "h1:mNw0qs90GVgGGWylh0umH5iag1j6n/PeJtNvL6KY/x8=",
        version = "v1.6.2",
    )

    go_repository(
        name = "com_github_dgraph_io_ristretto",
        importpath = "github.com/dgraph-io/ristretto",
        sum = "h1:cNcG4c2n5xanQzp2hMyxDxPYVQmZ91y4WN6fJFlndLo=",
        version = "v0.0.4-0.20210318174700-74754f61e018",
    )
    go_repository(
        name = "com_github_dgrijalva_jwt_go",
        importpath = "github.com/dgrijalva/jwt-go",
        sum = "h1:7qlOGliEKZXTDg6OTjfoBKDXWrumCAMpl/TFQ4/5kLM=",
        version = "v3.2.0+incompatible",
    )

    go_repository(
        name = "com_github_dgryski_go_bitstream",
        importpath = "github.com/dgryski/go-bitstream",
        sum = "h1:akOQj8IVgoeFfBTzGOEQakCYshWD6RNo1M5pivFXt70=",
        version = "v0.0.0-20180413035011-3522498ce2c8",
    )
    go_repository(
        name = "com_github_dgryski_go_farm",
        importpath = "github.com/dgryski/go-farm",
        sum = "h1:tdlZCpZ/P9DhczCTSixgIKmwPv6+wP5DGjqLYw5SUiA=",
        version = "v0.0.0-20190423205320-6a90982ecee2",
    )
    go_repository(
        name = "com_github_dgryski_go_sip13",
        importpath = "github.com/dgryski/go-sip13",
        sum = "h1:RMLoZVzv4GliuWafOuPuQDKSm1SJph7uCRnnS61JAn4=",
        version = "v0.0.0-20181026042036-e10d5fee7954",
    )
    go_repository(
        name = "com_github_dlclark_regexp2",
        importpath = "github.com/dlclark/regexp2",
        sum = "h1:Izz0+t1Z5nI16/II7vuEo/nHjodOg0p7+OiDpjX5t1E=",
        version = "v1.4.1-0.20201116162257-a2a8dda75c91",
    )

    go_repository(
        name = "com_github_docker_docker",
        importpath = "github.com/docker/docker",
        sum = "h1:HlFGsy+9/xrgMmhmN+NGhCc5SHGJ7I+kHosRR1xc/aI=",
        version = "v1.6.2",
    )
    go_repository(
        name = "com_github_docker_go_units",
        importpath = "github.com/docker/go-units",
        sum = "h1:3uh0PgVws3nIA0Q+MwDC8yjEPf9zjRfZZWXZYDct3Tw=",
        version = "v0.4.0",
    )

    go_repository(
        name = "com_github_docker_spdystream",
        importpath = "github.com/docker/spdystream",
        sum = "h1:cenwrSVm+Z7QLSV/BsnenAOcDXdX4cMv4wP0B/5QbPg=",
        version = "v0.0.0-20160310174837-449fdfce4d96",
    )

    go_repository(
        name = "com_github_dop251_goja",
        importpath = "github.com/dop251/goja",
        sum = "h1:Yt+4K30SdjOkRoRRm3vYNQgR+/ZIy0RmeUDZo7Y8zeQ=",
        version = "v0.0.0-20220405120441-9037c2b61cbf",
    )
    go_repository(
        name = "com_github_dop251_goja_nodejs",
        importpath = "github.com/dop251/goja_nodejs",
        sum = "h1:tYwu/z8Y0NkkzGEh3z21mSWggMg4LwLRFucLS7TjARg=",
        version = "v0.0.0-20210225215109-d91c329300e7",
    )

    go_repository(
        name = "com_github_dustin_go_humanize",
        importpath = "github.com/dustin/go-humanize",
        sum = "h1:VSnTsYCnlFHaM2/igO1h6X3HA71jcobQuxemgkq4zYo=",
        version = "v1.0.0",
    )

    go_repository(
        name = "com_github_eapache_go_resiliency",
        importpath = "github.com/eapache/go-resiliency",
        sum = "h1:v7g92e/KSN71Rq7vSThKaWIq68fL4YHvWyiUKorFR1Q=",
        version = "v1.2.0",
    )
    go_repository(
        name = "com_github_eapache_go_xerial_snappy",
        importpath = "github.com/eapache/go-xerial-snappy",
        sum = "h1:YEetp8/yCZMuEPMUDHG0CW/brkkEp8mzqk2+ODEitlw=",
        version = "v0.0.0-20180814174437-776d5712da21",
    )
    go_repository(
        name = "com_github_eapache_queue",
        importpath = "github.com/eapache/queue",
        sum = "h1:YOEu7KNc61ntiQlcEeUIoDTJ2o8mQznoNvUhiigpIqc=",
        version = "v1.1.0",
    )

    go_repository(
        name = "com_github_eclipse_paho_mqtt_golang",
        importpath = "github.com/eclipse/paho.mqtt.golang",
        sum = "h1:1F8mhG9+aO5/xpdtFkW4SxOJB67ukuDC3t2y2qayIX0=",
        version = "v1.2.0",
    )
    go_repository(
        name = "com_github_edsrzf_mmap_go",
        importpath = "github.com/edsrzf/mmap-go",
        sum = "h1:CEBF7HpRnUCSJgGUb5h1Gm7e3VkmVDrR8lvWVLtrOFw=",
        version = "v1.0.0",
    )
    go_repository(
        name = "com_github_elastic_gosigar",
        importpath = "github.com/elastic/gosigar",
        sum = "h1:Dg80n8cr90OZ7x+bAax/QjoW/XqTI11RmA79ZwIm9/4=",
        version = "v0.14.2",
    )

    go_repository(
        name = "com_github_elazarl_goproxy",
        importpath = "github.com/elazarl/goproxy",
        sum = "h1:yUdfgN0XgIJw7foRItutHYUIhlcKzcSf5vDpdhQAKTc=",
        version = "v0.0.0-20180725130230-947c36da3153",
    )

    go_repository(
        name = "com_github_emicklei_dot",
        importpath = "github.com/emicklei/dot",
        sum = "h1:Ase39UD9T9fRBOb5ptgpixrxfx8abVzNWZi2+lr53PI=",
        version = "v0.11.0",
    )
    go_repository(
        name = "com_github_emicklei_go_restful",
        importpath = "github.com/emicklei/go-restful",
        sum = "h1:H2pdYOb3KQ1/YsqVWoWNLQO+fusocsw354rqGTZtAgw=",
        version = "v0.0.0-20170410110728-ff4f55a20633",
    )
    go_repository(
        name = "com_github_envoyproxy_go_control_plane",
        importpath = "github.com/envoyproxy/go-control-plane",
        sum = "h1:dulLQAYQFYtG5MTplgNGHWuV2D+OBD+Z8lmDBmbLg+s=",
        version = "v0.9.9-0.20210512163311-63b5d3c536b0",
    )
    go_repository(
        name = "com_github_envoyproxy_protoc_gen_validate",
        importpath = "github.com/envoyproxy/protoc-gen-validate",
        sum = "h1:EQciDnbrYxy13PgWoY8AqoxGiPrpgBZ1R8UNe3ddc+A=",
        version = "v0.1.0",
    )
    go_repository(
        name = "com_github_ethereum_go_ethereum",
        build_directives = [
            "gazelle:resolve go github.com/karalabe/usb @prysm//third_party/usb:go_default_library",
        ],
        importpath = "github.com/ethereum/go-ethereum",
        patch_args = ["-p1"],
        patches = [
            "//third_party:com_github_ethereum_go_ethereum_secp256k1.patch",
        ],
<<<<<<< HEAD
        replace = "github.com/mdehoog/go-ethereum",
        sum = "h1:sqau71NbS6icnNeas4mqbLLbu3ihQHt9FfCvZCG9v58=",
        version = "v1.10.19-0.20220719053341-c76d2bd57d77",
=======
        sum = "h1:75IW830ClSS40yrQC1ZCMZCt5I+zU16oqId2SiQwdQ4=",
        version = "v1.10.20",
>>>>>>> 9b4d22c4
    )

    go_repository(
        name = "com_github_evanphx_json_patch",
        importpath = "github.com/evanphx/json-patch",
        sum = "h1:fUDGZCv/7iAN7u0puUVhvKCcsR6vRfwrJatElLBEf0I=",
        version = "v4.2.0+incompatible",
    )

    go_repository(
        name = "com_github_fatih_color",
        importpath = "github.com/fatih/color",
        sum = "h1:8xPHl4/q1VyqGIPif1F+1V3Y3lSmrq01EabUW3CoW5s=",
        version = "v1.9.0",
    )
    go_repository(
        name = "com_github_ferranbt_fastssz",
        importpath = "github.com/ferranbt/fastssz",
        sum = "h1:9VDpsWq096+oGMDTT/SgBD/VgZYf4pTF+KTPmZ+OaKM=",
        version = "v0.0.0-20210120143747-11b9eff30ea9",
    )
    go_repository(
        name = "com_github_fjl_gencodec",
        importpath = "github.com/fjl/gencodec",
        sum = "h1:CndMRAH4JIwxbW8KYq6Q+cGWcGHz0FjGR3QqcInWcW0=",
        version = "v0.0.0-20220412091415-8bb9e558978c",
    )

    go_repository(
        name = "com_github_fjl_memsize",
        importpath = "github.com/fjl/memsize",
        sum = "h1:FtmdgXiUlNeRsoNMFlKLDt+S+6hbjVMEW6RGQ7aUf7c=",
        version = "v0.0.0-20190710130421-bcb5799ab5e5",
    )
    go_repository(
        name = "com_github_flynn_go_shlex",
        importpath = "github.com/flynn/go-shlex",
        sum = "h1:BHsljHzVlRcyQhjrss6TZTdY2VfCqZPbv5k3iBFa2ZQ=",
        version = "v0.0.0-20150515145356-3f9db97f8568",
    )

    go_repository(
        name = "com_github_flynn_noise",
        importpath = "github.com/flynn/noise",
        sum = "h1:DlTHqmzmvcEiKj+4RYo/imoswx/4r6iBlCMfVtrMXpQ=",
        version = "v1.0.0",
    )
    go_repository(
        name = "com_github_prysmaticlabs_fastssz",
        importpath = "github.com/prysmaticlabs/fastssz",
        sum = "h1:Y3PcvUrnneMWLuypZpwPz8P70/DQsz6KgV9JveKpyZs=",
        version = "v0.0.0-20220628121656-93dfe28febab",
    )
    go_repository(
        name = "com_github_fogleman_gg",
        importpath = "github.com/fogleman/gg",
        sum = "h1:WXb3TSNmHp2vHoCroCIB1foO/yQ36swABL8aOVeDpgg=",
        version = "v1.2.1-0.20190220221249-0403632d5b90",
    )

    go_repository(
        name = "com_github_fortytw2_leaktest",
        importpath = "github.com/fortytw2/leaktest",
        sum = "h1:u8491cBMTQ8ft8aeV+adlcytMZylmA5nnwwkRZjI8vw=",
        version = "v1.3.0",
    )
    go_repository(
        name = "com_github_francoispqt_gojay",
        importpath = "github.com/francoispqt/gojay",
        sum = "h1:d2m3sFjloqoIUQU3TsHBgj6qg/BVGlTBeHDUmyJnXKk=",
        version = "v1.2.13",
    )

    go_repository(
        name = "com_github_franela_goblin",
        importpath = "github.com/franela/goblin",
        sum = "h1:gb2Z18BhTPJPpLQWj4T+rfKHYCHxRHCtRxhKKjRidVw=",
        version = "v0.0.0-20200105215937-c9ffbefa60db",
    )
    go_repository(
        name = "com_github_franela_goreq",
        importpath = "github.com/franela/goreq",
        sum = "h1:a9ENSRDFBUPkJ5lCgVZh26+ZbGyoVJG7yb5SSzF5H54=",
        version = "v0.0.0-20171204163338-bcd34c9993f8",
    )

    go_repository(
        name = "com_github_frankban_quicktest",
        importpath = "github.com/frankban/quicktest",
        sum = "h1:2QxQoC1TS09S7fhCPsrvqYdvP1H5M1P1ih5ABm3BTYk=",
        version = "v1.7.2",
    )
    go_repository(
        name = "com_github_fsnotify_fsnotify",
        importpath = "github.com/fsnotify/fsnotify",
        sum = "h1:jRbGcIw6P2Meqdwuo0H1p6JVLbL5DHKAKlYndzMwVZI=",
        version = "v1.5.4",
    )

    go_repository(
        name = "com_github_garslo_gogen",
        importpath = "github.com/garslo/gogen",
        sum = "h1:IZqZOB2fydHte3kUgxrzK5E1fW7RQGeDwE8F/ZZnUYc=",
        version = "v0.0.0-20170306192744-1d203ffc1f61",
    )

    go_repository(
        name = "com_github_garyburd_redigo",
        importpath = "github.com/garyburd/redigo",
        sum = "h1:0VruCpn7yAIIu7pWVClQC8wxCJEcG3nyzpMSHKi1PQc=",
        version = "v1.6.0",
    )
    go_repository(
        name = "com_github_gballet_go_libpcsclite",
        importpath = "github.com/gballet/go-libpcsclite",
        sum = "h1:f6D9Hr8xV8uYKlyuj8XIruxlh9WjVjdh1gIicAS7ays=",
        version = "v0.0.0-20191108122812-4678299bea08",
    )
    go_repository(
        name = "com_github_gdamore_encoding",
        importpath = "github.com/gdamore/encoding",
        sum = "h1:+7OoQ1Bc6eTm5niUzBa0Ctsh6JbMW6Ra+YNuAtDBdko=",
        version = "v1.0.0",
    )
    go_repository(
        name = "com_github_gdamore_tcell",
        importpath = "github.com/gdamore/tcell",
        sum = "h1:r35w0JBADPZCVQijYebl6YMWWtHRqVEGt7kL2eBADRM=",
        version = "v1.3.0",
    )

    go_repository(
        name = "com_github_getkin_kin_openapi",
        importpath = "github.com/getkin/kin-openapi",
        sum = "h1:6awGqF5nG5zkVpMsAih1QH4VgzS8phTxECUWIFo7zko=",
        version = "v0.61.0",
    )

    go_repository(
        name = "com_github_ghodss_yaml",
        importpath = "github.com/ghodss/yaml",
        sum = "h1:wQHKEahhL6wmXdzwWG11gIVCkOv05bNOh+Rxn0yngAk=",
        version = "v1.0.0",
    )
    go_repository(
        name = "com_github_gliderlabs_ssh",
        importpath = "github.com/gliderlabs/ssh",
        sum = "h1:j3L6gSLQalDETeEg/Jg0mGY0/y/N6zI2xX1978P0Uqw=",
        version = "v0.1.1",
    )

    go_repository(
        name = "com_github_glycerine_go_unsnap_stream",
        importpath = "github.com/glycerine/go-unsnap-stream",
        sum = "h1:r04MMPyLHj/QwZuMJ5+7tJcBr1AQjpiAK/rZWRrQT7o=",
        version = "v0.0.0-20180323001048-9f0cb55181dd",
    )
    go_repository(
        name = "com_github_glycerine_goconvey",
        importpath = "github.com/glycerine/goconvey",
        sum = "h1:gclg6gY70GLy3PbkQ1AERPfmLMMagS60DKF78eWwLn8=",
        version = "v0.0.0-20190410193231-58a59202ab31",
    )

    go_repository(
        name = "com_github_go_chi_chi_v5",
        importpath = "github.com/go-chi/chi/v5",
        sum = "h1:DBPx88FjZJH3FsICfDAfIfnb7XxKIYVGG6lOPlhENAg=",
        version = "v5.0.0",
    )

    go_repository(
        name = "com_github_go_errors_errors",
        importpath = "github.com/go-errors/errors",
        sum = "h1:LUHzmkK3GUKUrL/1gfBUxAHzcev3apQlezX/+O7ma6w=",
        version = "v1.0.1",
    )

    go_repository(
        name = "com_github_go_gl_glfw",
        importpath = "github.com/go-gl/glfw",
        sum = "h1:QbL/5oDUmRBzO9/Z7Seo6zf912W/a6Sr4Eu0G/3Jho0=",
        version = "v0.0.0-20190409004039-e6da0acd62b1",
    )
    go_repository(
        name = "com_github_go_gl_glfw_v3_3_glfw",
        importpath = "github.com/go-gl/glfw/v3.3/glfw",
        sum = "h1:WtGNWLvXpe6ZudgnXrq0barxBImvnnJoMEhXAzcbM0I=",
        version = "v0.0.0-20200222043503-6f7a984d4dc4",
    )
    go_repository(
        name = "com_github_go_kit_kit",
        importpath = "github.com/go-kit/kit",
        sum = "h1:dXFJfIHVvUcpSgDOV+Ne6t7jXri8Tfv2uOLHUZ2XNuo=",
        version = "v0.10.0",
    )
    go_repository(
        name = "com_github_go_kit_log",
        importpath = "github.com/go-kit/log",
        sum = "h1:7i2K3eKTos3Vc0enKCfnVcgHh2olr/MyfboYq7cAcFw=",
        version = "v0.2.0",
    )

    go_repository(
        name = "com_github_go_logfmt_logfmt",
        importpath = "github.com/go-logfmt/logfmt",
        sum = "h1:otpy5pqBCBZ1ng9RQ0dPu4PN7ba75Y/aA+UpowDyNVA=",
        version = "v0.5.1",
    )
    go_repository(
        name = "com_github_go_logr_logr",
        importpath = "github.com/go-logr/logr",
        sum = "h1:fV3MLmabKIZ383XifUjFSwcoGee0v9qgPp8wy5svibE=",
        version = "v0.2.1",
    )
    go_repository(
        name = "com_github_go_ole_go_ole",
        importpath = "github.com/go-ole/go-ole",
        sum = "h1:t4MGB5xEDZvXI+0rMjjsfBsD7yAgp/s9ZDkL1JndXwY=",
        version = "v1.2.5",
    )
    go_repository(
        name = "com_github_go_openapi_jsonpointer",
        importpath = "github.com/go-openapi/jsonpointer",
        sum = "h1:gZr+CIYByUqjcgeLXnQu2gHYQC9o73G2XUeOFYEICuY=",
        version = "v0.19.5",
    )
    go_repository(
        name = "com_github_go_openapi_jsonreference",
        importpath = "github.com/go-openapi/jsonreference",
        sum = "h1:tF+augKRWlWx0J0B7ZyyKSiTyV6E1zZe+7b3qQlcEf8=",
        version = "v0.0.0-20160704190145-13c6e3589ad9",
    )
    go_repository(
        name = "com_github_go_openapi_spec",
        importpath = "github.com/go-openapi/spec",
        sum = "h1:C1JKChikHGpXwT5UQDFaryIpDtyyGL/CR6C2kB7F1oc=",
        version = "v0.0.0-20160808142527-6aced65f8501",
    )
    go_repository(
        name = "com_github_go_openapi_swag",
        importpath = "github.com/go-openapi/swag",
        sum = "h1:lTz6Ys4CmqqCQmZPBlbQENR1/GucA2bzYTE12Pw4tFY=",
        version = "v0.19.5",
    )
    go_repository(
        name = "com_github_go_playground_assert_v2",
        importpath = "github.com/go-playground/assert/v2",
        sum = "h1:MsBgLAaY856+nPRTKrp3/OZK38U/wa0CcBYNjji3q3A=",
        version = "v2.0.1",
    )
    go_repository(
        name = "com_github_go_playground_locales",
        importpath = "github.com/go-playground/locales",
        sum = "h1:u50s323jtVGugKlcYeyzC0etD1HifMjqmJqb8WugfUU=",
        version = "v0.14.0",
    )
    go_repository(
        name = "com_github_go_playground_universal_translator",
        importpath = "github.com/go-playground/universal-translator",
        sum = "h1:82dyy6p4OuJq4/CByFNOn/jYrnRPArHwAcmLoJZxyho=",
        version = "v0.18.0",
    )
    go_repository(
        name = "com_github_go_playground_validator_v10",
        importpath = "github.com/go-playground/validator/v10",
        sum = "h1:I7mrTYv78z8k8VXa/qJlOlEXn/nBh+BF8dHX5nt/dr0=",
        version = "v10.10.0",
    )

    go_repository(
        name = "com_github_go_sourcemap_sourcemap",
        importpath = "github.com/go-sourcemap/sourcemap",
        sum = "h1:W1iEw64niKVGogNgBN3ePyLFfuisuzeidWPMPWmECqU=",
        version = "v2.1.3+incompatible",
    )
    go_repository(
        name = "com_github_go_sql_driver_mysql",
        importpath = "github.com/go-sql-driver/mysql",
        sum = "h1:g24URVg0OFbNUTx9qqY1IRZ9D9z3iPyi5zKhQZpNwpA=",
        version = "v1.4.1",
    )

    go_repository(
        name = "com_github_go_stack_stack",
        importpath = "github.com/go-stack/stack",
        sum = "h1:5SgMzNM5HxrEjV0ww2lTmX6E2Izsfxas4+YHWRs3Lsk=",
        version = "v1.8.0",
    )
    go_repository(
        name = "com_github_go_task_slim_sprig",
        importpath = "github.com/go-task/slim-sprig",
        sum = "h1:p104kn46Q8WdvHunIJ9dAyjPVtrBPhSr3KT2yUst43I=",
        version = "v0.0.0-20210107165309-348f09dbbbc0",
    )

    go_repository(
        name = "com_github_go_yaml_yaml",
        importpath = "github.com/go-yaml/yaml",
        sum = "h1:RYi2hDdss1u4YE7GwixGzWwVo47T8UQwnTLB6vQiq+o=",
        version = "v2.1.0+incompatible",
    )
    go_repository(
        name = "com_github_godbus_dbus_v5",
        importpath = "github.com/godbus/dbus/v5",
        sum = "h1:4KLkAxT3aOY8Li4FRJe/KvhoNFFxo0m6fNuFUO8QJUk=",
        version = "v5.1.0",
    )

    go_repository(
        name = "com_github_gofrs_flock",
        importpath = "github.com/gofrs/flock",
        sum = "h1:MSdYClljsF3PbENUUEx85nkWfJSGfzYI9yEBZOJz6CY=",
        version = "v0.8.0",
    )
    go_repository(
        name = "com_github_gofrs_uuid",
        importpath = "github.com/gofrs/uuid",
        sum = "h1:1SD/1F5pU8p29ybwgQSwpQk+mwdRrXCYuPhW6m+TnJw=",
        version = "v4.0.0+incompatible",
    )

    go_repository(
        name = "com_github_gogo_googleapis",
        importpath = "github.com/gogo/googleapis",
        sum = "h1:kFkMAZBNAn4j7K0GiZr8cRYzejq68VbheufiV3YuyFI=",
        version = "v1.1.0",
    )

    go_repository(
        name = "com_github_gogo_protobuf",
        importpath = "github.com/gogo/protobuf",
        sum = "h1:Ov1cvc58UF3b5XjBnZv7+opcTcQFZebYjWzi34vdm4Q=",
        version = "v1.3.2",
    )

    go_repository(
        name = "com_github_golang_freetype",
        importpath = "github.com/golang/freetype",
        sum = "h1:DACJavvAHhabrF08vX0COfcOBJRhZ8lUbR+ZWIs0Y5g=",
        version = "v0.0.0-20170609003504-e2365dfdc4a0",
    )
    go_repository(
        name = "com_github_golang_gddo",
        importpath = "github.com/golang/gddo",
        sum = "h1:HoqgYR60VYu5+0BuG6pjeGp7LKEPZnHt+dUClx9PeIs=",
        version = "v0.0.0-20200528160355-8d077c1d8f4c",
    )

    go_repository(
        name = "com_github_golang_geo",
        importpath = "github.com/golang/geo",
        sum = "h1:lJwO/92dFXWeXOZdoGXgptLmNLwynMSHUmU6besqtiw=",
        version = "v0.0.0-20190916061304-5b978397cfec",
    )
    go_repository(
        name = "com_github_golang_glog",
        importpath = "github.com/golang/glog",
        sum = "h1:VKtxabqXZkF25pY9ekfRL6a582T4P37/31XEstQ5p58=",
        version = "v0.0.0-20160126235308-23def4e6c14b",
    )
    go_repository(
        name = "com_github_golang_groupcache",
        importpath = "github.com/golang/groupcache",
        sum = "h1:1r7pUrabqp18hOBcwBwiTsbnFeTZHV9eER/QT5JVZxY=",
        version = "v0.0.0-20200121045136-8c9f03a8e57e",
    )
    go_repository(
        name = "com_github_golang_jwt_jwt_v4",
        importpath = "github.com/golang-jwt/jwt/v4",
        sum = "h1:kHL1vqdqWNfATmA0FNMdmZNMyZI1U6O31X4rlIPoBog=",
        version = "v4.3.0",
    )
    go_repository(
        name = "com_github_golang_lint",
        importpath = "github.com/golang/lint",
        sum = "h1:2hRPrmiwPrp3fQX967rNJIhQPtiGXdlQWAxKbKw3VHA=",
        version = "v0.0.0-20180702182130-06c8688daad7",
    )

    go_repository(
        name = "com_github_golang_mock",
        importpath = "github.com/golang/mock",
        sum = "h1:ErTB+efbowRARo13NNdxyJji2egdxLGQhRaY+DUumQc=",
        version = "v1.6.0",
    )
    go_repository(
        name = "com_github_golang_protobuf",
        importpath = "github.com/golang/protobuf",
        patch_args = ["-p1"],
        patches = ["@io_bazel_rules_go//third_party:com_github_golang_protobuf-extras.patch"],
        sum = "h1:ROPKBNFfQgOUMifHyP+KYbvpjbdoFNs+aK7DXlji0Tw=",
        version = "v1.5.2",
    )

    go_repository(
        name = "com_github_golang_snappy",
        importpath = "github.com/golang/snappy",
        sum = "h1:yAGX7huGHXlcLOEtBnF4w7FQwA26wojNCwOYAEhLjQM=",
        version = "v0.0.4",
    )
    go_repository(
        name = "com_github_golangci_lint_1",
        importpath = "github.com/golangci/lint-1",
        sum = "h1:utua3L2IbQJmauC5IXdEA547bcoU5dozgQAfc8Onsg4=",
        version = "v0.0.0-20181222135242-d2cdd8c08219",
    )

    go_repository(
        name = "com_github_google_btree",
        importpath = "github.com/google/btree",
        sum = "h1:0udJVsspx3VBr5FwtLhQQtuAsVc79tTq0ocGIPAU6qo=",
        version = "v1.0.0",
    )

    go_repository(
        name = "com_github_google_flatbuffers",
        importpath = "github.com/google/flatbuffers",
        sum = "h1:O7CEyB8Cb3/DmtxODGtLHcEvpr81Jm5qLg/hsHnxA2A=",
        version = "v1.11.0",
    )
    go_repository(
        name = "com_github_google_go_cmp",
        importpath = "github.com/google/go-cmp",
        sum = "h1:Khx7svrCpmxxtHBq5j2mp/xVjsi8hQMfNLvJFAlrGgU=",
        version = "v0.5.5",
    )
    go_repository(
        name = "com_github_google_go_github",
        importpath = "github.com/google/go-github",
        sum = "h1:N0LgJ1j65A7kfXrZnUDaYCs/Sf4rEjNlfyDHW9dolSY=",
        version = "v17.0.0+incompatible",
    )
    go_repository(
        name = "com_github_google_go_querystring",
        importpath = "github.com/google/go-querystring",
        sum = "h1:Xkwi/a1rcvNg1PPYe5vI8GbeBY/jrVuDX5ASuANWTrk=",
        version = "v1.0.0",
    )

    go_repository(
        name = "com_github_google_gofuzz",
        importpath = "github.com/google/gofuzz",
        sum = "h1:xRy4A+RhZaiKjJ1bPfwQ8sedCA+YS2YcCHW6ec7JMi0=",
        version = "v1.2.0",
    )
    go_repository(
        name = "com_github_google_gopacket",
        importpath = "github.com/google/gopacket",
        sum = "h1:ves8RnFZPGiFnTS0uPQStjwru6uO6h+nlr9j6fL7kF8=",
        version = "v1.1.19",
    )
    go_repository(
        name = "com_github_google_martian",
        importpath = "github.com/google/martian",
        sum = "h1:/CP5g8u/VJHijgedC/Legn3BAbAaWPgecwXBIDzw5no=",
        version = "v2.1.0+incompatible",
    )

    go_repository(
        name = "com_github_google_martian_v3",
        importpath = "github.com/google/martian/v3",
        sum = "h1:pMen7vLs8nvgEYhywH3KDWJIJTeEr2ULsVWHWYHQyBs=",
        version = "v3.0.0",
    )
    go_repository(
        name = "com_github_google_pprof",
        importpath = "github.com/google/pprof",
        sum = "h1:Ak8CrdlwwXwAZxzS66vgPt4U8yUZX7JwLvVR58FN5jM=",
        version = "v0.0.0-20200708004538-1a94d8640e99",
    )
    go_repository(
        name = "com_github_google_renameio",
        importpath = "github.com/google/renameio",
        sum = "h1:GOZbcHa3HfsPKPlmyPyN2KEohoMXOhdMbHrvbpl2QaA=",
        version = "v0.1.0",
    )

    go_repository(
        name = "com_github_google_uuid",
        importpath = "github.com/google/uuid",
        sum = "h1:t6JiXgmwXMjEs8VusXIJk2BXHsn+wx8BZdTaoZ5fu7I=",
        version = "v1.3.0",
    )
    go_repository(
        name = "com_github_googleapis_gax_go",
        importpath = "github.com/googleapis/gax-go",
        sum = "h1:j0GKcs05QVmm7yesiZq2+9cxHkNK9YM6zKx4D2qucQU=",
        version = "v2.0.0+incompatible",
    )

    go_repository(
        name = "com_github_googleapis_gax_go_v2",
        importpath = "github.com/googleapis/gax-go/v2",
        sum = "h1:sjZBwGj9Jlw33ImPtvFviGYvseOtDM7hkSKB7+Tv3SM=",
        version = "v2.0.5",
    )
    go_repository(
        name = "com_github_googleapis_gnostic",
        build_directives = [
            "gazelle:resolve go github.com/googleapis/gnostic/extensions //extensions:go_default_library",
        ],
        build_naming_convention = "go_default_library",
        importpath = "github.com/googleapis/gnostic",
        sum = "h1:rVsPeBmXbYv4If/cumu1AzZPwV58q433hvONV1UEZoI=",
        version = "v0.1.0",
    )
    go_repository(
        name = "com_github_gophercloud_gophercloud",
        importpath = "github.com/gophercloud/gophercloud",
        sum = "h1:P/nh25+rzXouhytV2pUHBb65fnds26Ghl8/391+sT5o=",
        version = "v0.1.0",
    )
    go_repository(
        name = "com_github_gopherjs_gopherjs",
        importpath = "github.com/gopherjs/gopherjs",
        sum = "h1:EGx4pi6eqNxGaHF6qqu48+N2wcFQ5qg5FXgOdqsJ5d8=",
        version = "v0.0.0-20181017120253-0766667cb4d1",
    )
    go_repository(
        name = "com_github_gordonklaus_ineffassign",
        importpath = "github.com/gordonklaus/ineffassign",
        sum = "h1:vc7Dmrk4JwS0ZPS6WZvWlwDflgDTA26jItmbSj83nug=",
        version = "v0.0.0-20200309095847-7953dde2c7bf",
    )
    go_repository(
        name = "com_github_gorilla_context",
        importpath = "github.com/gorilla/context",
        sum = "h1:AWwleXJkX/nhcU9bZSnZoi3h/qGYqQAGhq6zZe/aQW8=",
        version = "v1.1.1",
    )
    go_repository(
        name = "com_github_gorilla_mux",
        importpath = "github.com/gorilla/mux",
        sum = "h1:i40aqfkR1h2SlN9hojwV5ZA91wcXFOvkdNIeFDP5koI=",
        version = "v1.8.0",
    )

    go_repository(
        name = "com_github_gorilla_websocket",
        importpath = "github.com/gorilla/websocket",
        sum = "h1:PPwGk2jz7EePpoHN/+ClbZu8SPxiqlu12wZP/3sWmnc=",
        version = "v1.5.0",
    )
    go_repository(
        name = "com_github_gostaticanalysis_comment",
        importpath = "github.com/gostaticanalysis/comment",
        sum = "h1:hlnx5+S2fY9Zo9ePo4AhgYsYHbM2+eAv8m/s1JiCd6Q=",
        version = "v1.4.2",
    )
    go_repository(
        name = "com_github_gostaticanalysis_testutil",
        importpath = "github.com/gostaticanalysis/testutil",
        sum = "h1:d2/eIbH9XjD1fFwD5SHv8x168fjbQ9PB8hvs8DSEC08=",
        version = "v0.3.1-0.20210208050101-bfb5c8eec0e4",
    )

    go_repository(
        name = "com_github_graph_gophers_graphql_go",
        importpath = "github.com/graph-gophers/graphql-go",
        sum = "h1:Eb9x/q6MFpCLz7jBCiP/WTxjSDrYLR1QY41SORZyNJ0=",
        version = "v1.3.0",
    )
    go_repository(
        name = "com_github_gregjones_httpcache",
        importpath = "github.com/gregjones/httpcache",
        sum = "h1:pdN6V1QBWetyv/0+wjACpqVH+eVULgEjkurDLq3goeM=",
        version = "v0.0.0-20180305231024-9cad4c3443a7",
    )

    go_repository(
        name = "com_github_grpc_ecosystem_go_grpc_middleware",
        importpath = "github.com/grpc-ecosystem/go-grpc-middleware",
        sum = "h1:FlFbCRLd5Jr4iYXZufAvgWN6Ao0JrI5chLINnUXDDr0=",
        version = "v1.2.2",
    )
    go_repository(
        name = "com_github_grpc_ecosystem_go_grpc_prometheus",
        importpath = "github.com/grpc-ecosystem/go-grpc-prometheus",
        sum = "h1:Ovs26xHkKqVztRpIrF/92BcuyuQ/YW4NSIpoGtfXNho=",
        version = "v1.2.0",
    )
    go_repository(
        name = "com_github_grpc_ecosystem_grpc_gateway",
        importpath = "github.com/grpc-ecosystem/grpc-gateway",
        sum = "h1:gmcG1KaJ57LophUzW0Hy8NmPhnMZb4M0+kPpLofRdBo=",
        version = "v1.16.0",
    )
    go_repository(
        name = "com_github_grpc_ecosystem_grpc_gateway_v2",
        importpath = "github.com/grpc-ecosystem/grpc-gateway/v2",
        replace = "github.com/prysmaticlabs/grpc-gateway/v2",
        sum = "h1:X89lsbPFK9rUDa8mxXazgAT34jlXdCHZrn8kdptFbBU=",
        version = "v2.3.1-0.20220428175429-ee99f663f83d",
    )
    go_repository(
        name = "com_github_gxed_hashland_keccakpg",
        importpath = "github.com/gxed/hashland/keccakpg",
        sum = "h1:wrk3uMNaMxbXiHibbPO4S0ymqJMm41WiudyFSs7UnsU=",
        version = "v0.0.1",
    )
    go_repository(
        name = "com_github_gxed_hashland_murmur3",
        importpath = "github.com/gxed/hashland/murmur3",
        sum = "h1:SheiaIt0sda5K+8FLz952/1iWS9zrnKsEJaOJu4ZbSc=",
        version = "v0.0.1",
    )
    go_repository(
        name = "com_github_hashicorp_consul_api",
        importpath = "github.com/hashicorp/consul/api",
        sum = "h1:HXNYlRkkM/t+Y/Yhxtwcy02dlYwIaoxzvxPnS+cqy78=",
        version = "v1.3.0",
    )
    go_repository(
        name = "com_github_hashicorp_consul_sdk",
        importpath = "github.com/hashicorp/consul/sdk",
        sum = "h1:UOxjlb4xVNF93jak1mzzoBatyFju9nrkxpVwIp/QqxQ=",
        version = "v0.3.0",
    )
    go_repository(
        name = "com_github_hashicorp_errwrap",
        importpath = "github.com/hashicorp/errwrap",
        sum = "h1:hLrqtEDnRye3+sgx6z4qVLNuviH3MR5aQ0ykNJa/UYA=",
        version = "v1.0.0",
    )
    go_repository(
        name = "com_github_hashicorp_go_bexpr",
        importpath = "github.com/hashicorp/go-bexpr",
        sum = "h1:9kuI5PFotCboP3dkDYFr/wi0gg0QVbSNz5oFRpxn4uE=",
        version = "v0.1.10",
    )

    go_repository(
        name = "com_github_hashicorp_go_cleanhttp",
        importpath = "github.com/hashicorp/go-cleanhttp",
        sum = "h1:dH3aiDG9Jvb5r5+bYHsikaOUIpcM0xvgMXVoDkXMzJM=",
        version = "v0.5.1",
    )
    go_repository(
        name = "com_github_hashicorp_go_immutable_radix",
        importpath = "github.com/hashicorp/go-immutable-radix",
        sum = "h1:AKDB1HM5PWEA7i4nhcpwOrO2byshxBjXVn/J/3+z5/0=",
        version = "v1.0.0",
    )
    go_repository(
        name = "com_github_hashicorp_go_msgpack",
        importpath = "github.com/hashicorp/go-msgpack",
        sum = "h1:zKjpN5BK/P5lMYrLmBHdBULWbJ0XpYR+7NGzqkZzoD4=",
        version = "v0.5.3",
    )
    go_repository(
        name = "com_github_hashicorp_go_multierror",
        importpath = "github.com/hashicorp/go-multierror",
        sum = "h1:iVjPR7a6H0tWELX5NxNe7bYopibicUzc7uPribsnS6o=",
        version = "v1.0.0",
    )
    go_repository(
        name = "com_github_hashicorp_go_net",
        importpath = "github.com/hashicorp/go.net",
        sum = "h1:sNCoNyDEvN1xa+X0baata4RdcpKwcMS6DH+xwfqPgjw=",
        version = "v0.0.1",
    )
    go_repository(
        name = "com_github_hashicorp_go_rootcerts",
        importpath = "github.com/hashicorp/go-rootcerts",
        sum = "h1:Rqb66Oo1X/eSV1x66xbDccZjhJigjg0+e82kpwzSwCI=",
        version = "v1.0.0",
    )
    go_repository(
        name = "com_github_hashicorp_go_sockaddr",
        importpath = "github.com/hashicorp/go-sockaddr",
        sum = "h1:GeH6tui99pF4NJgfnhp+L6+FfobzVW3Ah46sLo0ICXs=",
        version = "v1.0.0",
    )
    go_repository(
        name = "com_github_hashicorp_go_syslog",
        importpath = "github.com/hashicorp/go-syslog",
        sum = "h1:KaodqZuhUoZereWVIYmpUgZysurB1kBLX2j0MwMrUAE=",
        version = "v1.0.0",
    )

    go_repository(
        name = "com_github_hashicorp_go_uuid",
        importpath = "github.com/hashicorp/go-uuid",
        sum = "h1:cfejS+Tpcp13yd5nYHWDI6qVCny6wyX2Mt5SGur2IGE=",
        version = "v1.0.2",
    )
    go_repository(
        name = "com_github_hashicorp_go_version",
        importpath = "github.com/hashicorp/go-version",
        sum = "h1:zEfKbn2+PDgroKdiOzqiE8rsmLqU2uwi5PB5pBJ3TkI=",
        version = "v1.2.1",
    )

    go_repository(
        name = "com_github_hashicorp_golang_lru",
        importpath = "github.com/hashicorp/golang-lru",
        sum = "h1:dg1dEPuWpEqDnvIw251EVy4zlP8gWbsGj4BsUKCRpYs=",
        version = "v0.5.5-0.20210104140557-80c98217689d",
    )
    go_repository(
        name = "com_github_hashicorp_hcl",
        importpath = "github.com/hashicorp/hcl",
        sum = "h1:0Anlzjpi4vEasTeNFn2mLJgTSwt0+6sfsiTG8qcWGx4=",
        version = "v1.0.0",
    )
    go_repository(
        name = "com_github_hashicorp_logutils",
        importpath = "github.com/hashicorp/logutils",
        sum = "h1:dLEQVugN8vlakKOUE3ihGLTZJRB4j+M2cdTm/ORI65Y=",
        version = "v1.0.0",
    )
    go_repository(
        name = "com_github_hashicorp_mdns",
        importpath = "github.com/hashicorp/mdns",
        sum = "h1:WhIgCr5a7AaVH6jPUwjtRuuE7/RDufnUvzIr48smyxs=",
        version = "v1.0.0",
    )
    go_repository(
        name = "com_github_hashicorp_memberlist",
        importpath = "github.com/hashicorp/memberlist",
        sum = "h1:EmmoJme1matNzb+hMpDuR/0sbJSUisxyqBGG676r31M=",
        version = "v0.1.3",
    )
    go_repository(
        name = "com_github_hashicorp_serf",
        importpath = "github.com/hashicorp/serf",
        sum = "h1:YZ7UKsJv+hKjqGVUUbtE3HNj79Eln2oQ75tniF6iPt0=",
        version = "v0.8.2",
    )

    go_repository(
        name = "com_github_herumi_bls_eth_go_binary",
        importpath = "github.com/herumi/bls-eth-go-binary",
        sum = "h1:grF9w60kNiJxs2Vk97UsM+Sr/Qb1EfOop6Uh3aKDldg=",
        version = "v0.0.0-20220216073600-600054663ec1",
    )

    go_repository(
        name = "com_github_holiman_bloomfilter_v2",
        importpath = "github.com/holiman/bloomfilter/v2",
        sum = "h1:73e0e/V0tCydx14a0SCYS/EWCxgwLZ18CZcZKVu0fao=",
        version = "v2.0.3",
    )
    go_repository(
        name = "com_github_holiman_goevmlab",
        importpath = "github.com/holiman/goevmlab",
        sum = "h1:VwUWx8Yz53Ch/vYauEr4PM//bFWSeivjP5HVgPQuz00=",
        version = "v0.0.0-20211215113238-06157bc85f7d",
    )

    go_repository(
        name = "com_github_holiman_uint256",
        importpath = "github.com/holiman/uint256",
        sum = "h1:gpSYcPLWGv4sG43I2mVLiDZCNDh/EpGjSk8tmtxitHM=",
        version = "v1.2.0",
    )
    go_repository(
        name = "com_github_hpcloud_tail",
        importpath = "github.com/hpcloud/tail",
        sum = "h1:nfCOvKYfkgYP8hkirhJocXT2+zOD8yUNjXaWfTlyFKI=",
        version = "v1.0.0",
    )
    go_repository(
        name = "com_github_hudl_fargo",
        importpath = "github.com/hudl/fargo",
        sum = "h1:0U6+BtN6LhaYuTnIJq4Wyq5cpn6O2kWrxAtcqBmYY6w=",
        version = "v1.3.0",
    )

    go_repository(
        name = "com_github_huin_goupnp",
        importpath = "github.com/huin/goupnp",
        sum = "h1:N8No57ls+MnjlB+JPiCVSOyy/ot7MJTqlo7rn+NYSqQ=",
        version = "v1.0.3",
    )
    go_repository(
        name = "com_github_huin_goutil",
        importpath = "github.com/huin/goutil",
        sum = "h1:vlNjIqmUZ9CMAWsbURYl3a6wZbw7q5RHVvlXTNS/Bs8=",
        version = "v0.0.0-20170803182201-1ca381bf3150",
    )

    go_repository(
        name = "com_github_ianlancetaylor_cgosymbolizer",
        importpath = "github.com/ianlancetaylor/cgosymbolizer",
        sum = "h1:IpTHAzWv1pKDDWeJDY5VOHvqc2T9d3C8cPKEf2VPqHE=",
        version = "v0.0.0-20200424224625-be1b05b0b279",
    )
    go_repository(
        name = "com_github_ianlancetaylor_demangle",
        importpath = "github.com/ianlancetaylor/demangle",
        sum = "h1:UDMh68UUwekSh5iP2OMhRRZJiiBccgV7axzUG8vi56c=",
        version = "v0.0.0-20181102032728-5e5cf60278f6",
    )

    go_repository(
        name = "com_github_imdario_mergo",
        importpath = "github.com/imdario/mergo",
        sum = "h1:JboBksRwiiAJWvIYJVo46AfV+IAIKZpfrSzVKj42R4Q=",
        version = "v0.3.5",
    )
    go_repository(
        name = "com_github_inconshreveable_log15",
        importpath = "github.com/inconshreveable/log15",
        sum = "h1:g/SJtZVYc1cxSB8lgrgqeOlIdi4MhqNNHYRAC8y+g4c=",
        version = "v0.0.0-20170622235902-74a0988b5f80",
    )

    go_repository(
        name = "com_github_inconshreveable_mousetrap",
        importpath = "github.com/inconshreveable/mousetrap",
        sum = "h1:Z8tu5sraLXCXIcARxBp/8cbvlwVa7Z1NHg9XEKhtSvM=",
        version = "v1.0.0",
    )

    go_repository(
        name = "com_github_influxdata_flux",
        importpath = "github.com/influxdata/flux",
        sum = "h1:77BcVUCzvN5HMm8+j9PRBQ4iZcu98Dl4Y9rf+J5vhnc=",
        version = "v0.65.1",
    )
    go_repository(
        name = "com_github_influxdata_influxdb",
        importpath = "github.com/influxdata/influxdb",
        sum = "h1:WEypI1BQFTT4teLM+1qkEcvUi0dAvopAI/ir0vAiBg8=",
        version = "v1.8.3",
    )
    go_repository(
        name = "com_github_influxdata_influxdb1_client",
        importpath = "github.com/influxdata/influxdb1-client",
        sum = "h1:/WZQPMZNsjZ7IlCpsLGdQBINg5bxKQ1K1sh6awxLtkA=",
        version = "v0.0.0-20191209144304-8bf82d3c094d",
    )
    go_repository(
        name = "com_github_influxdata_influxdb_client_go_v2",
        importpath = "github.com/influxdata/influxdb-client-go/v2",
        sum = "h1:HGBfZYStlx3Kqvsv1h2pJixbCl/jhnFtxpKFAv9Tu5k=",
        version = "v2.4.0",
    )

    go_repository(
        name = "com_github_influxdata_influxql",
        importpath = "github.com/influxdata/influxql",
        sum = "h1:ED4e5Cc3z5vSN2Tz2GkOHN7vs4Sxe2yds6CXvDnvZFE=",
        version = "v1.1.1-0.20200828144457-65d3ef77d385",
    )
    go_repository(
        name = "com_github_influxdata_line_protocol",
        importpath = "github.com/influxdata/line-protocol",
        sum = "h1:vilfsDSy7TDxedi9gyBkMvAirat/oRcL0lFdJBf6tdM=",
        version = "v0.0.0-20210311194329-9aa0e372d097",
    )
    go_repository(
        name = "com_github_influxdata_promql_v2",
        importpath = "github.com/influxdata/promql/v2",
        sum = "h1:kXn3p0D7zPw16rOtfDR+wo6aaiH8tSMfhPwONTxrlEc=",
        version = "v2.12.0",
    )
    go_repository(
        name = "com_github_influxdata_roaring",
        importpath = "github.com/influxdata/roaring",
        sum = "h1:UzJnB7VRL4PSkUJHwsyzseGOmrO/r4yA+AuxGJxiZmA=",
        version = "v0.4.13-0.20180809181101-fc520f41fab6",
    )
    go_repository(
        name = "com_github_influxdata_tdigest",
        importpath = "github.com/influxdata/tdigest",
        sum = "h1:MHTrDWmQpHq/hkq+7cw9oYAt2PqUw52TZazRA0N7PGE=",
        version = "v0.0.0-20181121200506-bf2b5ad3c0a9",
    )
    go_repository(
        name = "com_github_influxdata_usage_client",
        importpath = "github.com/influxdata/usage-client",
        sum = "h1:+TUUmaFa4YD1Q+7bH9o5NCHQGPMqZCYJiNW6lIIS9z4=",
        version = "v0.0.0-20160829180054-6d3895376368",
    )
    go_repository(
        name = "com_github_ipfs_go_cid",
        importpath = "github.com/ipfs/go-cid",
        sum = "h1:01JTiihFq9en9Vz0lc0VDWvZe/uBonGpzo4THP0vcQ0=",
        version = "v0.2.0",
    )
    go_repository(
        name = "com_github_ipfs_go_datastore",
        importpath = "github.com/ipfs/go-datastore",
        sum = "h1:WkRhLuISI+XPD0uk3OskB0fYFSyqK8Ob5ZYew9Qa1nQ=",
        version = "v0.5.1",
    )
    go_repository(
        name = "com_github_ipfs_go_detect_race",
        importpath = "github.com/ipfs/go-detect-race",
        sum = "h1:qX/xay2W3E4Q1U7d9lNs1sU9nvguX0a7319XbyQ6cOk=",
        version = "v0.0.1",
    )
    go_repository(
        name = "com_github_ipfs_go_ds_badger",
        importpath = "github.com/ipfs/go-ds-badger",
        sum = "h1:xREL3V0EH9S219kFFueOYJJTcjgNSZ2HY1iSvN7U1Ro=",
        version = "v0.3.0",
    )
    go_repository(
        name = "com_github_ipfs_go_ds_leveldb",
        importpath = "github.com/ipfs/go-ds-leveldb",
        sum = "h1:s++MEBbD3ZKc9/8/njrn4flZLnCuY9I79v94gBUNumo=",
        version = "v0.5.0",
    )

    go_repository(
        name = "com_github_ipfs_go_ipfs_delay",
        importpath = "github.com/ipfs/go-ipfs-delay",
        sum = "h1:NAviDvJ0WXgD+yiL2Rj35AmnfgI11+pHXbdciD917U0=",
        version = "v0.0.0-20181109222059-70721b86a9a8",
    )

    go_repository(
        name = "com_github_ipfs_go_ipfs_util",
        importpath = "github.com/ipfs/go-ipfs-util",
        sum = "h1:59Sswnk1MFaiq+VcaknX7aYEyGyGDAA73ilhEK2POp8=",
        version = "v0.0.2",
    )

    go_repository(
        name = "com_github_ipfs_go_log",
        build_file_proto_mode = "disable_global",
        importpath = "github.com/ipfs/go-log",
        sum = "h1:2dOuUCB1Z7uoczMWgAyDck5JLb72zHzrMnGnCNNbvY8=",
        version = "v1.0.5",
    )
    go_repository(
        name = "com_github_ipfs_go_log_v2",
        build_file_proto_mode = "disable_global",
        importpath = "github.com/ipfs/go-log/v2",
        sum = "h1:1XdUzF7048prq4aBjDQQ4SL5RxftpRGdXhNRwKSAlcY=",
        version = "v2.5.1",
    )

    go_repository(
        name = "com_github_jackpal_go_nat_pmp",
        importpath = "github.com/jackpal/go-nat-pmp",
        sum = "h1:KzKSgb7qkJvOUTqYl9/Hg/me3pWgBmERKrTGD7BdWus=",
        version = "v1.0.2",
    )
    go_repository(
        name = "com_github_jbenet_go_cienv",
        importpath = "github.com/jbenet/go-cienv",
        sum = "h1:Vc/s0QbQtoxX8MwwSLWWh+xNNZvM3Lw7NsTcHrvvhMc=",
        version = "v0.1.0",
    )

    go_repository(
        name = "com_github_jbenet_go_temp_err_catcher",
        importpath = "github.com/jbenet/go-temp-err-catcher",
        sum = "h1:zpb3ZH6wIE8Shj2sKS+khgRvf7T7RABoLk/+KKHggpk=",
        version = "v0.1.0",
    )
    go_repository(
        name = "com_github_jbenet_goprocess",
        importpath = "github.com/jbenet/goprocess",
        sum = "h1:DRGOFReOMqqDNXwW70QkacFW0YN9QnwLV0Vqk+3oU0o=",
        version = "v0.1.4",
    )
    go_repository(
        name = "com_github_jcmturner_gofork",
        importpath = "github.com/jcmturner/gofork",
        sum = "h1:J7uCkflzTEhUZ64xqKnkDxq3kzc96ajM1Gli5ktUem8=",
        version = "v1.0.0",
    )

    go_repository(
        name = "com_github_jellevandenhooff_dkim",
        importpath = "github.com/jellevandenhooff/dkim",
        sum = "h1:ujPKutqRlJtcfWk6toYVYagwra7HQHbXOaS171b4Tg8=",
        version = "v0.0.0-20150330215556-f50fe3d243e1",
    )

    go_repository(
        name = "com_github_jessevdk_go_flags",
        importpath = "github.com/jessevdk/go-flags",
        sum = "h1:4IU2WS7AumrZ/40jfhf4QVDMsQwqA7VEHozFRrGARJA=",
        version = "v1.4.0",
    )
    go_repository(
        name = "com_github_jhump_protoreflect",
        importpath = "github.com/jhump/protoreflect",
        sum = "h1:z7Ciiz3Bz37zSd485fbiTW8ABafIasyOWZI0N9EUUdo=",
        version = "v1.8.1",
    )
    go_repository(
        name = "com_github_jmespath_go_jmespath",
        importpath = "github.com/jmespath/go-jmespath",
        sum = "h1:pmfjZENx5imkbgOkpRUYLnmbU7UEFbjtDA2hxJ1ichM=",
        version = "v0.0.0-20180206201540-c2b33e8439af",
    )

    go_repository(
        name = "com_github_jonboulle_clockwork",
        importpath = "github.com/jonboulle/clockwork",
        sum = "h1:VKV+ZcuP6l3yW9doeqz6ziZGgcynBVQO+obU0+0hcPo=",
        version = "v0.1.0",
    )

    go_repository(
        name = "com_github_joonix_log",
        importpath = "github.com/joonix/log",
        sum = "h1:k+SfYbN66Ev/GDVq39wYOXVW5RNd5kzzairbCe9dK5Q=",
        version = "v0.0.0-20200409080653-9c1d2ceb5f1d",
    )
    go_repository(
        name = "com_github_jpillora_backoff",
        importpath = "github.com/jpillora/backoff",
        sum = "h1:uvFg412JmmHBHw7iwprIxkPMI+sGQ4kzOWsMeHnm2EA=",
        version = "v1.0.0",
    )

    go_repository(
        name = "com_github_jrick_logrotate",
        importpath = "github.com/jrick/logrotate",
        sum = "h1:lQ1bL/n9mBNeIXoTUoYRlK4dHuNJVofX9oWqBtPnSzI=",
        version = "v1.0.0",
    )

    go_repository(
        name = "com_github_json_iterator_go",
        importpath = "github.com/json-iterator/go",
        replace = "github.com/prestonvanloon/go",
        sum = "h1:Bt5PzQCqfP4xiLXDSrMoqAfj6CBr3N9DAyyq8OiIWsc=",
        version = "v1.1.7-0.20190722034630-4f2e55fcf87b",
    )
    go_repository(
        name = "com_github_jstemmer_go_junit_report",
        importpath = "github.com/jstemmer/go-junit-report",
        sum = "h1:6QPYqodiu3GuPL+7mfx+NwDdp2eTkp9IfEUpgAwUN0o=",
        version = "v0.9.1",
    )

    go_repository(
        name = "com_github_jsternberg_zap_logfmt",
        importpath = "github.com/jsternberg/zap-logfmt",
        sum = "h1:0Dz2s/eturmdUS34GM82JwNEdQ9hPoJgqptcEKcbpzY=",
        version = "v1.0.0",
    )
    go_repository(
        name = "com_github_jtolds_gls",
        importpath = "github.com/jtolds/gls",
        sum = "h1:xdiiI2gbIgH/gLH7ADydsJ1uDOEzR8yvV7C0MuV77Wo=",
        version = "v4.20.0+incompatible",
    )

    go_repository(
        name = "com_github_juju_ansiterm",
        importpath = "github.com/juju/ansiterm",
        sum = "h1:FaWFmfWdAUKbSCtOU2QjDaorUexogfaMgbipgYATUMU=",
        version = "v0.0.0-20180109212912-720a0952cc2a",
    )
    go_repository(
        name = "com_github_julienschmidt_httprouter",
        importpath = "github.com/julienschmidt/httprouter",
        sum = "h1:U0609e9tgbseu3rBINet9P48AI/D3oJs4dN7jwJOQ1U=",
        version = "v1.3.0",
    )

    go_repository(
        name = "com_github_jung_kurt_gofpdf",
        importpath = "github.com/jung-kurt/gofpdf",
        sum = "h1:PJr+ZMXIecYc1Ey2zucXdR73SMBtgjPgwa31099IMv0=",
        version = "v1.0.3-0.20190309125859-24315acbbda5",
    )
    go_repository(
        name = "com_github_jwilder_encoding",
        importpath = "github.com/jwilder/encoding",
        sum = "h1:2jNeR4YUziVtswNP9sEFAI913cVrzH85T+8Q6LpYbT0=",
        version = "v0.0.0-20170811194829-b4e1701a28ef",
    )

    go_repository(
        name = "com_github_k0kubun_go_ansi",
        importpath = "github.com/k0kubun/go-ansi",
        sum = "h1:qGQQKEcAR99REcMpsXCp3lJ03zYT1PkRd3kQGPn9GVg=",
        version = "v0.0.0-20180517002512-3bf9e2903213",
    )
    go_repository(
        name = "com_github_kami_zh_go_capturer",
        importpath = "github.com/kami-zh/go-capturer",
        sum = "h1:cVtBfNW5XTHiKQe7jDaDBSh/EVM4XLPutLAGboIXuM0=",
        version = "v0.0.0-20171211120116-e492ea43421d",
    )
    go_repository(
        name = "com_github_karalabe_usb",
        importpath = "github.com/karalabe/usb",
        sum = "h1:M6QQBNxF+CQ8OFvxrT90BA0qBOXymndZnk5q235mFc4=",
        version = "v0.0.2",
    )

    go_repository(
        name = "com_github_kevinms_leakybucket_go",
        importpath = "github.com/kevinms/leakybucket-go",
        sum = "h1:qNtd6alRqd3qOdPrKXMZImV192ngQ0WSh1briEO33Tk=",
        version = "v0.0.0-20200115003610-082473db97ca",
    )
    go_repository(
        name = "com_github_kilic_bls12_381",
        importpath = "github.com/kilic/bls12-381",
        sum = "h1:ac3KEjgHrX671Q7gW6aGmiQcDrYzmwrdq76HElwyewA=",
        version = "v0.1.1-0.20210208205449-6045b0235e36",
    )

    go_repository(
        name = "com_github_kisielk_errcheck",
        importpath = "github.com/kisielk/errcheck",
        sum = "h1:e8esj/e4R+SAOwFwN+n3zr0nYeCyeweozKfO23MvHzY=",
        version = "v1.5.0",
    )
    go_repository(
        name = "com_github_kisielk_gotool",
        importpath = "github.com/kisielk/gotool",
        sum = "h1:AV2c/EiW3KqPNT9ZKl07ehoAGi4C5/01Cfbblndcapg=",
        version = "v1.0.0",
    )
    go_repository(
        name = "com_github_kkdai_bstream",
        importpath = "github.com/kkdai/bstream",
        sum = "h1:FOOIBWrEkLgmlgGfMuZT83xIwfPDxEI2OHu6xUmJMFE=",
        version = "v0.0.0-20161212061736-f391b8402d23",
    )
    go_repository(
        name = "com_github_klauspost_compress",
        importpath = "github.com/klauspost/compress",
        sum = "h1:7cgTQxJCU/vy+oP/E3B9RGbQTgbiVzIJWIKOLoAsPok=",
        version = "v1.15.7",
    )

    go_repository(
        name = "com_github_klauspost_cpuid",
        importpath = "github.com/klauspost/cpuid",
        sum = "h1:CCtW0xUnWGVINKvE/WWOYKdsPV6mawAtvQuSl8guwQs=",
        version = "v1.2.3",
    )

    go_repository(
        name = "com_github_klauspost_cpuid_v2",
        importpath = "github.com/klauspost/cpuid/v2",
        sum = "h1:QRqdp6bb9M9S5yyKeYteXKuoKE4p0tGlra81fKOpWH8=",
        version = "v2.0.14",
    )
    go_repository(
        name = "com_github_klauspost_crc32",
        importpath = "github.com/klauspost/crc32",
        sum = "h1:KAZ1BW2TCmT6PRihDPpocIy1QTtsAsrx6TneU/4+CMg=",
        version = "v0.0.0-20161016154125-cb6bfca970f6",
    )
    go_repository(
        name = "com_github_klauspost_pgzip",
        importpath = "github.com/klauspost/pgzip",
        sum = "h1:qnWYvvKqedOF2ulHpMG72XQol4ILEJ8k2wwRl/Km8oE=",
        version = "v1.2.5",
    )
    go_repository(
        name = "com_github_klauspost_reedsolomon",
        importpath = "github.com/klauspost/reedsolomon",
        sum = "h1:N/VzgeMfHmLc+KHMD1UL/tNkfXAt8FnUqlgXGIduwAY=",
        version = "v1.9.3",
    )
    go_repository(
        name = "com_github_knetic_govaluate",
        importpath = "github.com/Knetic/govaluate",
        sum = "h1:1G1pk05UrOh0NlF1oeaaix1x8XzrfjIDK47TY0Zehcw=",
        version = "v3.0.1-0.20171022003610-9aa49832a739+incompatible",
    )

    go_repository(
        name = "com_github_konsorten_go_windows_terminal_sequences",
        importpath = "github.com/konsorten/go-windows-terminal-sequences",
        sum = "h1:CE8S1cTafDpPvMhIxNJKvHsGVBgn1xWYf1NbHQhywc8=",
        version = "v1.0.3",
    )
    go_repository(
        name = "com_github_koron_go_ssdp",
        importpath = "github.com/koron/go-ssdp",
        sum = "h1:JivLMY45N76b4p/vsWGOKewBQu6uf39y8l+AQ7sDKx8=",
        version = "v0.0.3",
    )
    go_repository(
        name = "com_github_korovkin_limiter",
        importpath = "github.com/korovkin/limiter",
        sum = "h1:QwKnpk6xFW80HVFKqiIHTzK19UF62mRWejcUr/q6z4I=",
        version = "v0.0.0-20190919045942-dac5a6b2a536",
    )

    go_repository(
        name = "com_github_kr_logfmt",
        importpath = "github.com/kr/logfmt",
        sum = "h1:T+h1c/A9Gawja4Y9mFVWj2vyii2bbUNDw3kt9VxK2EY=",
        version = "v0.0.0-20140226030751-b84e30acd515",
    )
    go_repository(
        name = "com_github_kr_pretty",
        importpath = "github.com/kr/pretty",
        sum = "h1:WgNl7dwNpEZ6jJ9k1snq4pZsg7DOEN8hP9Xw0Tsjwk0=",
        version = "v0.3.0",
    )
    go_repository(
        name = "com_github_kr_pty",
        importpath = "github.com/kr/pty",
        sum = "h1:/Um6a/ZmD5tF7peoOJ5oN5KMQ0DrGVQSXLNwyckutPk=",
        version = "v1.1.3",
    )
    go_repository(
        name = "com_github_kr_text",
        importpath = "github.com/kr/text",
        sum = "h1:5Nx0Ya0ZqY2ygV366QzturHI13Jq95ApcVaJBhpS+AY=",
        version = "v0.2.0",
    )

    go_repository(
        name = "com_github_kylelemons_godebug",
        importpath = "github.com/kylelemons/godebug",
        sum = "h1:RPNrshWIDI6G2gRW9EHilWtl7Z6Sb1BR0xunSBf0SNc=",
        version = "v1.1.0",
    )
    go_repository(
        name = "com_github_labstack_echo_v4",
        importpath = "github.com/labstack/echo/v4",
        sum = "h1:LF5Iq7t/jrtUuSutNuiEWtB5eiHfZ5gSe2pcu5exjQw=",
        version = "v4.2.1",
    )
    go_repository(
        name = "com_github_labstack_gommon",
        importpath = "github.com/labstack/gommon",
        sum = "h1:JEeO0bvc78PKdyHxloTKiF8BD5iGrH8T6MSeGvSgob0=",
        version = "v0.3.0",
    )

    go_repository(
        name = "com_github_leodido_go_urn",
        importpath = "github.com/leodido/go-urn",
        sum = "h1:BqpAaACuzVSgi/VLzGZIobT2z4v53pjosyNd9Yv6n/w=",
        version = "v1.2.1",
    )

    go_repository(
        name = "com_github_lib_pq",
        importpath = "github.com/lib/pq",
        sum = "h1:X5PMW56eZitiTeO7tKzZxFCSpbFZJtkMMooicw2us9A=",
        version = "v1.0.0",
    )

    go_repository(
        name = "com_github_libp2p_go_buffer_pool",
        importpath = "github.com/libp2p/go-buffer-pool",
        sum = "h1:oK4mSFcQz7cTQIfqbe4MIj9gLW+mnanjyFtc6cdF0Y8=",
        version = "v0.1.0",
    )
    go_repository(
        name = "com_github_libp2p_go_cidranger",
        importpath = "github.com/libp2p/go-cidranger",
        sum = "h1:ewPN8EZ0dd1LSnrtuwd4709PXVcITVeuwbag38yPW7c=",
        version = "v1.1.0",
    )

    go_repository(
        name = "com_github_libp2p_go_conn_security_multistream",
        importpath = "github.com/libp2p/go-conn-security-multistream",
        sum = "h1:9UCIKlBL1hC9u7nkMXpD1nkc/T53PKMAn3/k9ivBAVc=",
        version = "v0.3.0",
    )
    go_repository(
        name = "com_github_libp2p_go_eventbus",
        importpath = "github.com/libp2p/go-eventbus",
        sum = "h1:VanAdErQnpTioN2TowqNcOijf6YwhuODe4pPKSDpxGc=",
        version = "v0.2.1",
    )
    go_repository(
        name = "com_github_libp2p_go_flow_metrics",
        importpath = "github.com/libp2p/go-flow-metrics",
        sum = "h1:8tAs/hSdNvUiLgtlSy3mxwxWP4I9y/jlkPFT7epKdeM=",
        version = "v0.0.3",
    )
    go_repository(
        name = "com_github_libp2p_go_libp2p",
        build_file_proto_mode = "disable_global",
        importpath = "github.com/libp2p/go-libp2p",
        sum = "h1:tjjDNfp7FqdI/7v1rXtB/BtELaPlAThL2uzlj18kcrw=",
        version = "v0.20.3",
    )
    go_repository(
        name = "com_github_libp2p_go_libp2p_asn_util",
        importpath = "github.com/libp2p/go-libp2p-asn-util",
        sum = "h1:rg3+Os8jbnO5DxkC7K/Utdi+DkY3q/d1/1q+8WeNAsw=",
        version = "v0.2.0",
    )

    go_repository(
        name = "com_github_libp2p_go_libp2p_blankhost",
        importpath = "github.com/libp2p/go-libp2p-blankhost",
        sum = "h1:3EsGAi0CBGcZ33GwRuXEYJLLPoVWyXJ1bcJzAJjINkk=",
        version = "v0.2.0",
    )
    go_repository(
        name = "com_github_libp2p_go_libp2p_circuit",
        build_file_proto_mode = "disable_global",
        importpath = "github.com/libp2p/go-libp2p-circuit",
        sum = "h1:rw/HlhmUB3OktS/Ygz6+2XABOmHKzZpPUuMNUMosj8w=",
        version = "v0.6.0",
    )
    go_repository(
        name = "com_github_libp2p_go_libp2p_connmgr",
        importpath = "github.com/libp2p/go-libp2p-connmgr",
        sum = "h1:TMS0vc0TCBomtQJyWr7fYxcVYYhx+q/2gF++G5Jkl/w=",
        version = "v0.2.4",
    )

    go_repository(
        name = "com_github_libp2p_go_libp2p_core",
        build_directives = [
            "gazelle:resolve go github.com/btcsuite/btcd/btcec @com_github_btcsuite_btcd//btcec:btcec",
        ],
        build_file_proto_mode = "disable_global",
        importpath = "github.com/libp2p/go-libp2p-core",
        sum = "h1:QGU8mlxHytwTc4pq/aVQX9VDoAPiCHxfe/oOSwF+YDg=",
        version = "v0.17.0",
    )

    go_repository(
        name = "com_github_libp2p_go_libp2p_mplex",
        importpath = "github.com/libp2p/go-libp2p-mplex",
        sum = "h1:vt3k4E4HSND9XH4Z8rUpacPJFSAgLOv6HDvG8W9Ks9E=",
        version = "v0.5.0",
    )

    go_repository(
        name = "com_github_libp2p_go_libp2p_peerstore",
        importpath = "github.com/libp2p/go-libp2p-peerstore",
        sum = "h1:2iIUwok3vtmnWJTZeTeLgnBO6GbkXcwSRwgZHEKrQZs=",
        version = "v0.7.0",
    )
    go_repository(
        name = "com_github_libp2p_go_libp2p_pnet",
        importpath = "github.com/libp2p/go-libp2p-pnet",
        sum = "h1:J6htxttBipJujEjz1y0a5+eYoiPcFHhSYHH6na5f0/k=",
        version = "v0.2.0",
    )

    go_repository(
        name = "com_github_libp2p_go_libp2p_pubsub",
        build_file_proto_mode = "disable_global",
        importpath = "github.com/libp2p/go-libp2p-pubsub",
        sum = "h1:Om2zX4v6lQo7CIT99xkCVTSXeSwjfPtzzN3nzQRlApA=",
        version = "v0.7.1-0.20220701163738-60cf38003244",
    )
    go_repository(
        name = "com_github_libp2p_go_libp2p_quic_transport",
        importpath = "github.com/libp2p/go-libp2p-quic-transport",
        sum = "h1:aVg9/jr+R2esov5sH7wkXrmYmqJiUjtLMLYX3L9KYdY=",
        version = "v0.16.0",
    )
    go_repository(
        name = "com_github_libp2p_go_libp2p_resource_manager",
        importpath = "github.com/libp2p/go-libp2p-resource-manager",
        sum = "h1:2+cYxUNi33tcydsVLt6K5Fv2E3OTiVeafltecAj15E0=",
        version = "v0.3.0",
    )

    go_repository(
        name = "com_github_libp2p_go_libp2p_swarm",
        build_file_proto_mode = "disable_global",
        importpath = "github.com/libp2p/go-libp2p-swarm",
        sum = "h1:1yr7UCwxCN92cw9g9Q+fnJSlk7lOB1RetoEewxhGVL0=",
        version = "v0.10.0",
    )
    go_repository(
        name = "com_github_libp2p_go_libp2p_testing",
        importpath = "github.com/libp2p/go-libp2p-testing",
        sum = "h1:dCpODRtRaDZKF8HXT9qqqgON+OMEB423Knrgeod8j84=",
        version = "v0.9.2",
    )
    go_repository(
        name = "com_github_libp2p_go_libp2p_tls",
        importpath = "github.com/libp2p/go-libp2p-tls",
        sum = "h1:8BgvUJiOTcj0Gp6XvEicF0rL5aUtRg/UzEdeZDmDlC8=",
        version = "v0.3.0",
    )

    go_repository(
        name = "com_github_libp2p_go_libp2p_transport_upgrader",
        importpath = "github.com/libp2p/go-libp2p-transport-upgrader",
        sum = "h1:ADnLrL7fC4Vy7HPjk9oGof7nDeTqGXuof85Ar6kin9Q=",
        version = "v0.7.0",
    )
    go_repository(
        name = "com_github_libp2p_go_libp2p_yamux",
        importpath = "github.com/libp2p/go-libp2p-yamux",
        sum = "h1:APQYlttIj+Rr5sfa6siojwsi0ZwcIh/exHIUl9hZr6o=",
        version = "v0.8.0",
    )
    go_repository(
        name = "com_github_libp2p_go_maddr_filter",
        importpath = "github.com/libp2p/go-maddr-filter",
        sum = "h1:4ACqZKw8AqiuJfwFGq1CYDFugfXTOos+qQ3DETkhtCE=",
        version = "v0.1.0",
    )
    go_repository(
        name = "com_github_libp2p_go_mplex",
        importpath = "github.com/libp2p/go-mplex",
        sum = "h1:BDhFZdlk5tbr0oyFq/xv/NPGfjbnrsDam1EvutpBDbY=",
        version = "v0.7.0",
    )
    go_repository(
        name = "com_github_libp2p_go_msgio",
        importpath = "github.com/libp2p/go-msgio",
        sum = "h1:W6shmB+FeynDrUVl2dgFQvzfBZcXiyqY4VmpQLu9FqU=",
        version = "v0.2.0",
    )
    go_repository(
        name = "com_github_libp2p_go_nat",
        importpath = "github.com/libp2p/go-nat",
        sum = "h1:MfVsH6DLcpa04Xr+p8hmVRG4juse0s3J8HyNWYHffXg=",
        version = "v0.1.0",
    )
    go_repository(
        name = "com_github_libp2p_go_netroute",
        importpath = "github.com/libp2p/go-netroute",
        sum = "h1:0FpsbsvuSnAhXFnCY0VLFbJOzaK0VnP0r1QT/o4nWRE=",
        version = "v0.2.0",
    )
    go_repository(
        name = "com_github_libp2p_go_openssl",
        importpath = "github.com/libp2p/go-openssl",
        sum = "h1:eCAzdLejcNVBzP/iZM9vqHnQm+XyCEbSSIheIPRGNsw=",
        version = "v0.0.7",
    )

    go_repository(
        name = "com_github_libp2p_go_reuseport",
        importpath = "github.com/libp2p/go-reuseport",
        sum = "h1:18PRvIMlpY6ZK85nIAicSBuXXvrYoSw3dsBAR7zc560=",
        version = "v0.2.0",
    )
    go_repository(
        name = "com_github_libp2p_go_reuseport_transport",
        importpath = "github.com/libp2p/go-reuseport-transport",
        sum = "h1:C3PHeHjmnz8m6f0uydObj02tMEoi7CyD1zuN7xQT8gc=",
        version = "v0.1.0",
    )
    go_repository(
        name = "com_github_libp2p_go_sockaddr",
        importpath = "github.com/libp2p/go-sockaddr",
        sum = "h1:Y4s3/jNoryVRKEBrkJ576F17CPOaMIzUeCsg7dlTDj0=",
        version = "v0.1.0",
    )

    go_repository(
        name = "com_github_libp2p_go_stream_muxer_multistream",
        importpath = "github.com/libp2p/go-stream-muxer-multistream",
        sum = "h1:HsM/9OdtqnIzjVXcxTXjmqKrj3gJ8kacaOJwJS1ipaY=",
        version = "v0.4.0",
    )
    go_repository(
        name = "com_github_libp2p_go_tcp_transport",
        importpath = "github.com/libp2p/go-tcp-transport",
        sum = "h1:3ZPW8HAuyRAuFzyabE0hSrCXKKSWzROnZZX7DtcIatY=",
        version = "v0.5.0",
    )

    go_repository(
        name = "com_github_libp2p_go_yamux_v3",
        importpath = "github.com/libp2p/go-yamux/v3",
        sum = "h1:lNEy28MBk1HavUAlzKgShp+F6mn/ea1nDYWftZhFW9Q=",
        version = "v3.1.2",
    )

    go_repository(
        name = "com_github_libp2p_zeroconf_v2",
        importpath = "github.com/libp2p/zeroconf/v2",
        sum = "h1:XAuSczA96MYkVwH+LqqqCUZb2yH3krobMJ1YE+0hG2s=",
        version = "v2.1.1",
    )

    go_repository(
        name = "com_github_lightstep_lightstep_tracer_common_golang_gogo",
        importpath = "github.com/lightstep/lightstep-tracer-common/golang/gogo",
        sum = "h1:143Bb8f8DuGWck/xpNUOckBVYfFbBTnLevfRZ1aVVqo=",
        version = "v0.0.0-20190605223551-bc2310a04743",
    )
    go_repository(
        name = "com_github_lightstep_lightstep_tracer_go",
        importpath = "github.com/lightstep/lightstep-tracer-go",
        sum = "h1:vi1F1IQ8N7hNWytK9DpJsUfQhGuNSc19z330K6vl4zk=",
        version = "v0.18.1",
    )

    go_repository(
        name = "com_github_logrusorgru_aurora",
        importpath = "github.com/logrusorgru/aurora",
        sum = "h1:tOpm7WcpBTn4fjmVfgpQq0EfczGlG91VSDkswnjF5A8=",
        version = "v2.0.3+incompatible",
    )
    go_repository(
        name = "com_github_lucas_clemente_quic_go",
        importpath = "github.com/lucas-clemente/quic-go",
        sum = "h1:zsMwwniyybb8B/UDNXRSYee7WpQJVOcjQEGgpw2ikXs=",
        version = "v0.27.2",
    )
    go_repository(
        name = "com_github_lucasb_eyer_go_colorful",
        importpath = "github.com/lucasb-eyer/go-colorful",
        sum = "h1:QIbQXiugsb+q10B+MI+7DI1oQLdmnep86tWFlaaUAac=",
        version = "v1.0.3",
    )

    go_repository(
        name = "com_github_lunixbochs_vtclean",
        importpath = "github.com/lunixbochs/vtclean",
        sum = "h1:xu2sLAri4lGiovBDQKxl5mrXyESr3gUr5m5SM5+LVb8=",
        version = "v1.0.0",
    )
    go_repository(
        name = "com_github_lyft_protoc_gen_validate",
        importpath = "github.com/lyft/protoc-gen-validate",
        sum = "h1:KNt/RhmQTOLr7Aj8PsJ7mTronaFyx80mRTT9qF261dA=",
        version = "v0.0.13",
    )

    go_repository(
        name = "com_github_magiconair_properties",
        importpath = "github.com/magiconair/properties",
        sum = "h1:ZC2Vc7/ZFkGmsVC9KvOjumD+G5lXy2RtTKyzRKO2BQ4=",
        version = "v1.8.1",
    )
    go_repository(
        name = "com_github_mailru_easyjson",
        importpath = "github.com/mailru/easyjson",
        sum = "h1:hB2xlXdHp/pmPZq0y3QnmWAArdw9PqbmotexnWx/FU8=",
        version = "v0.0.0-20190626092158-b2ccc519800e",
    )

    go_repository(
        name = "com_github_manifoldco_promptui",
        importpath = "github.com/manifoldco/promptui",
        sum = "h1:3l11YT8tm9MnwGFQ4kETwkzpAwY2Jt9lCrumCUW4+z4=",
        version = "v0.7.0",
    )
    go_repository(
        name = "com_github_mariusvanderwijden_fuzzyvm",
        importpath = "github.com/MariusVanDerWijden/FuzzyVM",
        sum = "h1:HKOeocqWNWitsHPVPdCUJRalFmDNVHs2xTKmse4svwU=",
        version = "v0.0.0-20220304110512-764253afa8c2",
    )
    go_repository(
        name = "com_github_mariusvanderwijden_tx_fuzz",
        importpath = "github.com/MariusVanDerWijden/tx-fuzz",
        sum = "h1:sVb99a9AUxf26t06VNnDO5DReatE0lXCp6amDOaalXM=",
        version = "v0.0.0-20220321065247-ebb195301a27",
    )

    go_repository(
        name = "com_github_marten_seemann_qpack",
        importpath = "github.com/marten-seemann/qpack",
        sum = "h1:jvTsT/HpCn2UZJdP+UUB53FfUUgeOyG5K1ns0OJOGVs=",
        version = "v0.2.1",
    )

    go_repository(
        name = "com_github_marten_seemann_qtls_go1_15",
        importpath = "github.com/marten-seemann/qtls-go1-15",
        sum = "h1:RehYMOyRW8hPVEja1KBVsFVNSm35Jj9Mvs5yNoZZ28A=",
        version = "v0.1.4",
    )
    go_repository(
        name = "com_github_marten_seemann_qtls_go1_16",
        importpath = "github.com/marten-seemann/qtls-go1-16",
        sum = "h1:o9JrYPPco/Nukd/HpOHMHZoBDXQqoNtUCmny98/1uqQ=",
        version = "v0.1.5",
    )
    go_repository(
        name = "com_github_marten_seemann_qtls_go1_17",
        importpath = "github.com/marten-seemann/qtls-go1-17",
        sum = "h1:JADBlm0LYiVbuSySCHeY863dNkcpMmDR7s0bLKJeYlQ=",
        version = "v0.1.2",
    )
    go_repository(
        name = "com_github_marten_seemann_qtls_go1_18",
        build_directives = [
            "gazelle:exclude generate_cert.go",
        ],
        importpath = "github.com/marten-seemann/qtls-go1-18",
        sum = "h1:JH6jmzbduz0ITVQ7ShevK10Av5+jBEKAHMntXmIV7kM=",
        version = "v0.1.2",
    )

    go_repository(
        name = "com_github_marten_seemann_tcp",
        importpath = "github.com/marten-seemann/tcp",
        sum = "h1:br0buuQ854V8u83wA0rVZ8ttrq5CpaPZdvrK0LP2lOk=",
        version = "v0.0.0-20210406111302-dfbc87cc63fd",
    )
    go_repository(
        name = "com_github_matryer_moq",
        importpath = "github.com/matryer/moq",
        sum = "h1:HvFwW+cm9bCbZ/+vuGNq7CRWXql8c0y8nGeYpqmpvmk=",
        version = "v0.0.0-20190312154309-6cfb0558e1bd",
    )

    go_repository(
        name = "com_github_mattn_go_colorable",
        importpath = "github.com/mattn/go-colorable",
        sum = "h1:c1ghPdyEDarC70ftn0y+A/Ee++9zz8ljHG1b13eJ0s8=",
        version = "v0.1.8",
    )

    go_repository(
        name = "com_github_mattn_go_isatty",
        importpath = "github.com/mattn/go-isatty",
        sum = "h1:yVuAays6BHfxijgZPzw+3Zlu5yQgKGP2/hcQbHb7S9Y=",
        version = "v0.0.14",
    )
    go_repository(
        name = "com_github_mattn_go_runewidth",
        importpath = "github.com/mattn/go-runewidth",
        sum = "h1:Lm995f3rfxdpd6TSmuVCHVb/QhupuXlYr8sCI/QdE+0=",
        version = "v0.0.9",
    )

    go_repository(
        name = "com_github_mattn_go_sqlite3",
        importpath = "github.com/mattn/go-sqlite3",
        sum = "h1:LDdKkqtYlom37fkvqs8rMPFKAMe8+SgjbwZ6ex1/A/Q=",
        version = "v1.11.0",
    )
    go_repository(
        name = "com_github_mattn_go_tty",
        importpath = "github.com/mattn/go-tty",
        sum = "h1:d8RFOZ2IiFtFWBcKEHAFYJcPTf0wY5q0exFNJZVWa1U=",
        version = "v0.0.0-20180907095812-13ff1204f104",
    )
    go_repository(
        name = "com_github_matttproud_golang_protobuf_extensions",
        importpath = "github.com/matttproud/golang_protobuf_extensions",
        sum = "h1:4hp9jkHxhMHkqkrB3Ix0jegS5sx/RkqARlsWZ6pIwiU=",
        version = "v1.0.1",
    )
    go_repository(
        name = "com_github_mgutz_ansi",
        importpath = "github.com/mgutz/ansi",
        sum = "h1:j7+1HpAFS1zy5+Q4qx1fWh90gTKwiN4QCGoY9TWyyO4=",
        version = "v0.0.0-20170206155736-9520e82c474b",
    )
    go_repository(
        name = "com_github_microcosm_cc_bluemonday",
        importpath = "github.com/microcosm-cc/bluemonday",
        sum = "h1:SIYunPjnlXcW+gVfvm0IlSeR5U3WZUOLfVmqg85Go44=",
        version = "v1.0.1",
    )

    go_repository(
        name = "com_github_miekg_dns",
        importpath = "github.com/miekg/dns",
        sum = "h1:DQUfb9uc6smULcREF09Uc+/Gd46YWqJd5DbpPE9xkcA=",
        version = "v1.1.50",
    )
    go_repository(
        name = "com_github_mikioh_tcp",
        importpath = "github.com/mikioh/tcp",
        sum = "h1:bzE/A84HN25pxAuk9Eej1Kz9OUelF97nAc82bDquQI8=",
        version = "v0.0.0-20190314235350-803a9b46060c",
    )
    go_repository(
        name = "com_github_mikioh_tcpinfo",
        importpath = "github.com/mikioh/tcpinfo",
        sum = "h1:z78hV3sbSMAUoyUMM0I83AUIT6Hu17AWfgjzIbtrYFc=",
        version = "v0.0.0-20190314235526-30a79bb1804b",
    )
    go_repository(
        name = "com_github_mikioh_tcpopt",
        importpath = "github.com/mikioh/tcpopt",
        sum = "h1:PTfri+PuQmWDqERdnNMiD9ZejrlswWrCpBEZgWOiTrc=",
        version = "v0.0.0-20190314235656-172688c1accc",
    )

    go_repository(
        name = "com_github_minio_blake2b_simd",
        importpath = "github.com/minio/blake2b-simd",
        sum = "h1:lYpkrQH5ajf0OXOcUbGjvZxxijuBwbbmlSxLiuofa+g=",
        version = "v0.0.0-20160723061019-3f5f724cb5b1",
    )
    go_repository(
        name = "com_github_minio_highwayhash",
        importpath = "github.com/minio/highwayhash",
        sum = "h1:dZ6IIu8Z14VlC0VpfKofAhCy74wu/Qb5gcn52yWoz/0=",
        version = "v1.0.1",
    )
    go_repository(
        name = "com_github_minio_sha256_simd",
        importpath = "github.com/minio/sha256-simd",
        sum = "h1:v1ta+49hkWZyvaKwrQB8elexRqm6Y0aMLjCNsrYxo6g=",
        version = "v1.0.0",
    )
    go_repository(
        name = "com_github_mitchellh_cli",
        importpath = "github.com/mitchellh/cli",
        sum = "h1:iGBIsUe3+HZ/AD/Vd7DErOt5sU9fa8Uj7A2s1aggv1Y=",
        version = "v1.0.0",
    )

    go_repository(
        name = "com_github_mitchellh_colorstring",
        importpath = "github.com/mitchellh/colorstring",
        sum = "h1:62I3jR2EmQ4l5rM/4FEfDWcRD+abF5XlKShorW5LRoQ=",
        version = "v0.0.0-20190213212951-d06e56a500db",
    )

    go_repository(
        name = "com_github_mitchellh_go_homedir",
        importpath = "github.com/mitchellh/go-homedir",
        sum = "h1:lukF9ziXFxDFPkA1vsr5zpc1XuPDn/wFntq5mG+4E0Y=",
        version = "v1.1.0",
    )
    go_repository(
        name = "com_github_mitchellh_go_testing_interface",
        importpath = "github.com/mitchellh/go-testing-interface",
        sum = "h1:fzU/JVNcaqHQEcVFAKeR41fkiLdIPrefOvVG1VZ96U0=",
        version = "v1.0.0",
    )
    go_repository(
        name = "com_github_mitchellh_gox",
        importpath = "github.com/mitchellh/gox",
        sum = "h1:lfGJxY7ToLJQjHHwi0EX6uYBdK78egf954SQl13PQJc=",
        version = "v0.4.0",
    )
    go_repository(
        name = "com_github_mitchellh_iochan",
        importpath = "github.com/mitchellh/iochan",
        sum = "h1:C+X3KsSTLFVBr/tK1eYN/vs4rJcvsiLU338UhYPJWeY=",
        version = "v1.0.0",
    )

    go_repository(
        name = "com_github_mitchellh_mapstructure",
        importpath = "github.com/mitchellh/mapstructure",
        sum = "h1:CpVNEelQCZBooIPDn+AR3NpivK/TIKU8bDxdASFVQag=",
        version = "v1.4.1",
    )
    go_repository(
        name = "com_github_mitchellh_pointerstructure",
        importpath = "github.com/mitchellh/pointerstructure",
        sum = "h1:O+i9nHnXS3l/9Wu7r4NrEdwA2VFTicjUEN1uBnDo34A=",
        version = "v1.2.0",
    )

    go_repository(
        name = "com_github_modern_go_concurrent",
        importpath = "github.com/modern-go/concurrent",
        sum = "h1:TRLaZ9cD/w8PVh93nsPXa1VrQ6jlwL5oN8l14QlcNfg=",
        version = "v0.0.0-20180306012644-bacd9c7ef1dd",
    )
    go_repository(
        name = "com_github_modern_go_reflect2",
        importpath = "github.com/modern-go/reflect2",
        sum = "h1:9f412s+6RmYXLWZSEzVVgPGK7C2PphHj5RJrvfx9AWI=",
        version = "v1.0.1",
    )

    go_repository(
        name = "com_github_mohae_deepcopy",
        importpath = "github.com/mohae/deepcopy",
        sum = "h1:RWengNIwukTxcDr9M+97sNutRR1RKhG96O6jWumTTnw=",
        version = "v0.0.0-20170929034955-c48cc78d4826",
    )
    go_repository(
        name = "com_github_mr_tron_base58",
        importpath = "github.com/mr-tron/base58",
        sum = "h1:T/HDJBh4ZCPbU39/+c3rRvE0uKBQlU27+QI8LJ4t64o=",
        version = "v1.2.0",
    )

    go_repository(
        name = "com_github_mschoch_smat",
        importpath = "github.com/mschoch/smat",
        sum = "h1:VeRdUYdCw49yizlSbMEn2SZ+gT+3IUKx8BqxyQdz+BY=",
        version = "v0.0.0-20160514031455-90eadee771ae",
    )
    go_repository(
        name = "com_github_multiformats_go_base32",
        importpath = "github.com/multiformats/go-base32",
        sum = "h1:+qMh4a2f37b4xTNs6mqitDinryCI+tfO2dRVMN9mjSE=",
        version = "v0.0.4",
    )
    go_repository(
        name = "com_github_multiformats_go_base36",
        importpath = "github.com/multiformats/go-base36",
        sum = "h1:JR6TyF7JjGd3m6FbLU2cOxhC0Li8z8dLNGQ89tUg4F4=",
        version = "v0.1.0",
    )

    go_repository(
        name = "com_github_multiformats_go_multiaddr",
        importpath = "github.com/multiformats/go-multiaddr",
        sum = "h1:qMnoOPj2s8xxPU5kZ57Cqdr0hHhARz7mFsPMIiYNqzg=",
        version = "v0.6.0",
    )
    go_repository(
        name = "com_github_multiformats_go_multiaddr_dns",
        importpath = "github.com/multiformats/go-multiaddr-dns",
        sum = "h1:QgQgR+LQVt3NPTjbrLLpsaT2ufAA2y0Mkk+QRVJbW3A=",
        version = "v0.3.1",
    )
    go_repository(
        name = "com_github_multiformats_go_multiaddr_fmt",
        importpath = "github.com/multiformats/go-multiaddr-fmt",
        sum = "h1:WLEFClPycPkp4fnIzoFoV9FVd49/eQsuaL3/CWe167E=",
        version = "v0.1.0",
    )
    go_repository(
        name = "com_github_multiformats_go_multiaddr_net",
        importpath = "github.com/multiformats/go-multiaddr-net",
        sum = "h1:MSXRGN0mFymt6B1yo/6BPnIRpLPEnKgQNvVfCX5VDJk=",
        version = "v0.2.0",
    )
    go_repository(
        name = "com_github_multiformats_go_multibase",
        importpath = "github.com/multiformats/go-multibase",
        sum = "h1:3ASCDsuLX8+j4kx58qnJ4YFq/JWTJpCyDW27ztsVTOI=",
        version = "v0.1.1",
    )
    go_repository(
        name = "com_github_multiformats_go_multicodec",
        importpath = "github.com/multiformats/go-multicodec",
        sum = "h1:EgU6cBe/D7WRwQb1KmnBvU7lrcFGMggZVTPtOW9dDHs=",
        version = "v0.5.0",
    )

    go_repository(
        name = "com_github_multiformats_go_multihash",
        importpath = "github.com/multiformats/go-multihash",
        sum = "h1:oytJb9ZA1OUW0r0f9ea18GiaPOo4SXyc7p2movyUuo4=",
        version = "v0.2.0",
    )
    go_repository(
        name = "com_github_multiformats_go_multistream",
        importpath = "github.com/multiformats/go-multistream",
        sum = "h1:d5PZpjwRgVlbwfdTDjife7XszfZd8KYWfROYFlGcR8o=",
        version = "v0.3.3",
    )
    go_repository(
        name = "com_github_multiformats_go_varint",
        importpath = "github.com/multiformats/go-varint",
        sum = "h1:gk85QWKxh3TazbLxED/NlDVv8+q+ReFJk7Y2W/KhfNY=",
        version = "v0.0.6",
    )
    go_repository(
        name = "com_github_munnerz_goautoneg",
        importpath = "github.com/munnerz/goautoneg",
        sum = "h1:7PxY7LVfSZm7PEeBTyK1rj1gABdCO2mbri6GKO1cMDs=",
        version = "v0.0.0-20120707110453-a547fc61f48d",
    )
    go_repository(
        name = "com_github_mwitkow_go_conntrack",
        importpath = "github.com/mwitkow/go-conntrack",
        sum = "h1:KUppIJq7/+SVif2QVs3tOP0zanoHgBEVAwHxUSIzRqU=",
        version = "v0.0.0-20190716064945-2f068394615f",
    )
    go_repository(
        name = "com_github_mxk_go_flowrate",
        importpath = "github.com/mxk/go-flowrate",
        sum = "h1:y5//uYreIhSUg3J1GEMiLbxo1LJaP8RfCpH6pymGZus=",
        version = "v0.0.0-20140419014527-cca7078d478f",
    )

    go_repository(
        name = "com_github_naoina_toml",
        importpath = "github.com/naoina/toml",
        sum = "h1:shk/vn9oCoOTmwcouEdwIeOtOGA/ELRUw/GwvxwfT+0=",
        version = "v0.1.2-0.20170918210437-9fafd6967416",
    )
    go_repository(
        name = "com_github_nats_io_jwt",
        importpath = "github.com/nats-io/jwt",
        sum = "h1:+RB5hMpXUUA2dfxuhBTEkMOrYmM+gKIZYS1KjSostMI=",
        version = "v0.3.2",
    )
    go_repository(
        name = "com_github_nats_io_nats_go",
        importpath = "github.com/nats-io/nats.go",
        sum = "h1:ik3HbLhZ0YABLto7iX80pZLPw/6dx3T+++MZJwLnMrQ=",
        version = "v1.9.1",
    )
    go_repository(
        name = "com_github_nats_io_nats_server_v2",
        importpath = "github.com/nats-io/nats-server/v2",
        sum = "h1:i2Ly0B+1+rzNZHHWtD4ZwKi+OU5l+uQo1iDHZ2PmiIc=",
        version = "v2.1.2",
    )
    go_repository(
        name = "com_github_nats_io_nkeys",
        importpath = "github.com/nats-io/nkeys",
        sum = "h1:6JrEfig+HzTH85yxzhSVbjHRJv9cn0p6n3IngIcM5/k=",
        version = "v0.1.3",
    )
    go_repository(
        name = "com_github_nats_io_nuid",
        importpath = "github.com/nats-io/nuid",
        sum = "h1:5iA8DT8V7q8WK2EScv2padNa/rTESc1KdnPw4TC2paw=",
        version = "v1.0.1",
    )

    go_repository(
        name = "com_github_neelance_astrewrite",
        importpath = "github.com/neelance/astrewrite",
        sum = "h1:D6paGObi5Wud7xg83MaEFyjxQB1W5bz5d0IFppr+ymk=",
        version = "v0.0.0-20160511093645-99348263ae86",
    )
    go_repository(
        name = "com_github_neelance_sourcemap",
        importpath = "github.com/neelance/sourcemap",
        sum = "h1:eFXv9Nu1lGbrNbj619aWwZfVF5HBrm9Plte8aNptuTI=",
        version = "v0.0.0-20151028013722-8c68805598ab",
    )

    go_repository(
        name = "com_github_nishanths_predeclared",
        importpath = "github.com/nishanths/predeclared",
        sum = "h1:3f0nxAmdj/VoCGN/ijdMy7bj6SBagaqYg1B0hu8clMA=",
        version = "v0.0.0-20200524104333-86fad755b4d3",
    )

    go_repository(
        name = "com_github_nxadm_tail",
        importpath = "github.com/nxadm/tail",
        sum = "h1:nPr65rt6Y5JFSKQO7qToXr7pePgD6Gwiw05lkbyAQTE=",
        version = "v1.4.8",
    )
    go_repository(
        name = "com_github_nytimes_gziphandler",
        importpath = "github.com/NYTimes/gziphandler",
        sum = "h1:lsxEuwrXEAokXB9qhlbKWPpo3KMLZQ5WB5WLQRW1uq0=",
        version = "v0.0.0-20170623195520-56545f4a5d46",
    )
    go_repository(
        name = "com_github_oklog_oklog",
        importpath = "github.com/oklog/oklog",
        sum = "h1:wVfs8F+in6nTBMkA7CbRw+zZMIB7nNM825cM1wuzoTk=",
        version = "v0.3.2",
    )
    go_repository(
        name = "com_github_oklog_run",
        importpath = "github.com/oklog/run",
        sum = "h1:Ru7dDtJNOyC66gQ5dQmaCa0qIsAUFY3sFpK1Xk8igrw=",
        version = "v1.0.0",
    )

    go_repository(
        name = "com_github_oklog_ulid",
        importpath = "github.com/oklog/ulid",
        sum = "h1:EGfNDEx6MqHz8B3uNV6QAib1UR2Lm97sHi3ocA6ESJ4=",
        version = "v1.3.1",
    )
    go_repository(
        name = "com_github_olekukonko_tablewriter",
        importpath = "github.com/olekukonko/tablewriter",
        sum = "h1:P2Ga83D34wi1o9J6Wh1mRuqd4mF/x/lgBS7N7AbDhec=",
        version = "v0.0.5",
    )
    go_repository(
        name = "com_github_oneofone_xxhash",
        importpath = "github.com/OneOfOne/xxhash",
        sum = "h1:KMrpdQIwFcEqXDklaen+P1axHaj9BSKzvpUUfnHldSE=",
        version = "v1.2.2",
    )
    go_repository(
        name = "com_github_onsi_ginkgo",
        importpath = "github.com/onsi/ginkgo",
        sum = "h1:8xi0RTUf59SOSfEtZMvwTvXYMzG4gV23XVHOZiXNtnE=",
        version = "v1.16.5",
    )
    go_repository(
        name = "com_github_onsi_gomega",
        importpath = "github.com/onsi/gomega",
        sum = "h1:7lLHu94wT9Ij0o6EWWclhu0aOh32VxhkwEJvzuWPeak=",
        version = "v1.13.0",
    )
    go_repository(
        name = "com_github_op_go_logging",
        importpath = "github.com/op/go-logging",
        sum = "h1:lDH9UUVJtmYCjyT0CI4q8xvlXPxeZ0gYCVvWbmPlp88=",
        version = "v0.0.0-20160315200505-970db520ece7",
    )

    go_repository(
        name = "com_github_openconfig_gnmi",
        importpath = "github.com/openconfig/gnmi",
        sum = "h1:a380JP+B7xlMbEQOlha1buKhzBPXFqgFXplyWCEIGEY=",
        version = "v0.0.0-20190823184014-89b2bf29312c",
    )
    go_repository(
        name = "com_github_openconfig_reference",
        importpath = "github.com/openconfig/reference",
        sum = "h1:yHCGAHg2zMaW8olLrqEt3SAHGcEx2aJPEQWMRCyravY=",
        version = "v0.0.0-20190727015836-8dfd928c9696",
    )
    go_repository(
        name = "com_github_opencontainers_runtime_spec",
        importpath = "github.com/opencontainers/runtime-spec",
        sum = "h1:UfAcuLBJB9Coz72x1hgl8O5RVzTdNiaglX6v2DM6FI0=",
        version = "v1.0.2",
    )

    go_repository(
        name = "com_github_opentracing_basictracer_go",
        importpath = "github.com/opentracing/basictracer-go",
        sum = "h1:YyUAhaEfjoWXclZVJ9sGoNct7j4TVk7lZWlQw5UXuoo=",
        version = "v1.0.0",
    )
    go_repository(
        name = "com_github_opentracing_contrib_go_observer",
        importpath = "github.com/opentracing-contrib/go-observer",
        sum = "h1:lM6RxxfUMrYL/f8bWEUqdXrANWtrL7Nndbm9iFN0DlU=",
        version = "v0.0.0-20170622124052-a52f23424492",
    )

    go_repository(
        name = "com_github_opentracing_opentracing_go",
        importpath = "github.com/opentracing/opentracing-go",
        sum = "h1:uEJPy/1a5RIPAJ0Ov+OIO8OxWu77jEv+1B0VhjKrZUs=",
        version = "v1.2.0",
    )
    go_repository(
        name = "com_github_openzipkin_contrib_zipkin_go_opentracing",
        importpath = "github.com/openzipkin-contrib/zipkin-go-opentracing",
        sum = "h1:ZCnq+JUrvXcDVhX/xRolRBZifmabN1HcS1wrPSvxhrU=",
        version = "v0.4.5",
    )
    go_repository(
        name = "com_github_openzipkin_zipkin_go",
        importpath = "github.com/openzipkin/zipkin-go",
        sum = "h1:nY8Hti+WKaP0cRsSeQ026wU03QsM762XBeCXBb9NAWI=",
        version = "v0.2.2",
    )
    go_repository(
        name = "com_github_otiai10_copy",
        importpath = "github.com/otiai10/copy",
        sum = "h1:HvG945u96iNadPoG2/Ja2+AUJeW5YuFQMixq9yirC+k=",
        version = "v1.2.0",
    )
    go_repository(
        name = "com_github_otiai10_curr",
        importpath = "github.com/otiai10/curr",
        sum = "h1:TJIWdbX0B+kpNagQrjgq8bCMrbhiuX73M2XwgtDMoOI=",
        version = "v1.0.0",
    )
    go_repository(
        name = "com_github_otiai10_mint",
        importpath = "github.com/otiai10/mint",
        sum = "h1:BCmzIS3n71sGfHB5NMNDB3lHYPz8fWSkCAErHed//qc=",
        version = "v1.3.1",
    )

    go_repository(
        name = "com_github_pact_foundation_pact_go",
        importpath = "github.com/pact-foundation/pact-go",
        sum = "h1:OYkFijGHoZAYbOIb1LWXrwKQbMMRUv1oQ89blD2Mh2Q=",
        version = "v1.0.4",
    )
    go_repository(
        name = "com_github_pascaldekloe_goe",
        importpath = "github.com/pascaldekloe/goe",
        sum = "h1:Lgl0gzECD8GnQ5QCWA8o6BtfL6mDH5rQgM4/fX3avOs=",
        version = "v0.0.0-20180627143212-57f6aae5913c",
    )

    go_repository(
        name = "com_github_patrickmn_go_cache",
        importpath = "github.com/patrickmn/go-cache",
        sum = "h1:HRMgzkcYKYpi3C8ajMPV8OFXaaRUnok+kx1WdO15EQc=",
        version = "v2.1.0+incompatible",
    )
    go_repository(
        name = "com_github_paulbellamy_ratecounter",
        importpath = "github.com/paulbellamy/ratecounter",
        sum = "h1:2L/RhJq+HA8gBQImDXtLPrDXK5qAj6ozWVK/zFXVJGs=",
        version = "v0.2.0",
    )
    go_repository(
        name = "com_github_pbnjay_memory",
        importpath = "github.com/pbnjay/memory",
        sum = "h1:onHthvaw9LFnH4t2DcNVpwGmV9E1BkGknEliJkfwQj0=",
        version = "v0.0.0-20210728143218-7b4eea64cf58",
    )

    go_repository(
        name = "com_github_pborman_uuid",
        importpath = "github.com/pborman/uuid",
        sum = "h1:+ZZIw58t/ozdjRaXh/3awHfmWRbzYxJoAdNJxe/3pvw=",
        version = "v1.2.1",
    )
    go_repository(
        name = "com_github_pelletier_go_toml",
        importpath = "github.com/pelletier/go-toml",
        sum = "h1:T5zMGML61Wp+FlcbWjRDT7yAxhJNAiPPLOFECq181zc=",
        version = "v1.2.0",
    )
    go_repository(
        name = "com_github_performancecopilot_speed",
        importpath = "github.com/performancecopilot/speed",
        sum = "h1:2WnRzIquHa5QxaJKShDkLM+sc0JPuwhXzK8OYOyt3Vg=",
        version = "v3.0.0+incompatible",
    )

    go_repository(
        name = "com_github_peterbourgon_diskv",
        importpath = "github.com/peterbourgon/diskv",
        sum = "h1:UBdAOUP5p4RWqPBg048CAvpKN+vxiaj6gdUUzhl4XmI=",
        version = "v2.0.1+incompatible",
    )

    go_repository(
        name = "com_github_peterh_liner",
        importpath = "github.com/peterh/liner",
        sum = "h1:w/UPXyl5GfahFxcTOz2j9wCIHNI+pUPr2laqpojKNCg=",
        version = "v1.2.0",
    )

    go_repository(
        name = "com_github_philhofer_fwd",
        importpath = "github.com/philhofer/fwd",
        sum = "h1:UbZqGr5Y38ApvM/V/jEljVxwocdweyH+vmYvRPBnbqQ=",
        version = "v1.0.0",
    )

    go_repository(
        name = "com_github_pierrec_lz4",
        importpath = "github.com/pierrec/lz4",
        sum = "h1:mFe7ttWaflA46Mhqh+jUfjp2qTbPYxLB2/OyBppH9dg=",
        version = "v2.4.1+incompatible",
    )
    go_repository(
        name = "com_github_pkg_diff",
        importpath = "github.com/pkg/diff",
        sum = "h1:aoZm08cpOy4WuID//EZDgcC4zIxODThtZNPirFr42+A=",
        version = "v0.0.0-20210226163009-20ebb0f2a09e",
    )

    go_repository(
        name = "com_github_pkg_errors",
        importpath = "github.com/pkg/errors",
        sum = "h1:FEBLx1zS214owpjy7qsBeixbURkuhQAwrK5UwLGTwt4=",
        version = "v0.9.1",
    )
    go_repository(
        name = "com_github_pkg_profile",
        importpath = "github.com/pkg/profile",
        sum = "h1:042Buzk+NhDI+DeSAA62RwJL8VAuZUMQZUjCsRz1Mug=",
        version = "v1.5.0",
    )

    go_repository(
        name = "com_github_pkg_term",
        importpath = "github.com/pkg/term",
        sum = "h1:tFwafIEMf0B7NlcxV/zJ6leBIa81D3hgGSgsE5hCkOQ=",
        version = "v0.0.0-20180730021639-bffc007b7fd5",
    )
    go_repository(
        name = "com_github_pmezard_go_difflib",
        importpath = "github.com/pmezard/go-difflib",
        sum = "h1:4DBwDE0NGyQoBHbLQYPwSUPoCMWR5BEzIk/f1lZbAQM=",
        version = "v1.0.0",
    )
    go_repository(
        name = "com_github_posener_complete",
        importpath = "github.com/posener/complete",
        sum = "h1:ccV59UEOTzVDnDUEFdT95ZzHVZ+5+158q8+SJb2QV5w=",
        version = "v1.1.1",
    )

    go_repository(
        name = "com_github_prometheus_client_golang",
        importpath = "github.com/prometheus/client_golang",
        sum = "h1:51L9cDoUHVrXx4zWYlcLQIZ+d+VXHgqnYKkIuq4g/34=",
        version = "v1.12.2",
    )
    go_repository(
        name = "com_github_prometheus_client_model",
        importpath = "github.com/prometheus/client_model",
        sum = "h1:uq5h0d+GuxiXLJLNABMgp2qUWDPiLvgCzz2dUR+/W/M=",
        version = "v0.2.0",
    )
    go_repository(
        name = "com_github_prometheus_common",
        importpath = "github.com/prometheus/common",
        sum = "h1:Eyr+Pw2VymWejHqCugNaQXkAi6KayVNxaHeu6khmFBE=",
        version = "v0.35.0",
    )
    go_repository(
        name = "com_github_prometheus_procfs",
        importpath = "github.com/prometheus/procfs",
        sum = "h1:4jVXhlkAyzOScmCkXBTOLRLTz8EeU+eyjrwB/EPq0VU=",
        version = "v0.7.3",
    )
    go_repository(
        name = "com_github_prometheus_prom2json",
        importpath = "github.com/prometheus/prom2json",
        sum = "h1:BlqrtbT9lLH3ZsOVhXPsHzFrApCTKRifB7gjJuypu6Y=",
        version = "v1.3.0",
    )

    go_repository(
        name = "com_github_prometheus_tsdb",
        importpath = "github.com/prometheus/tsdb",
        sum = "h1:If5rVCMTp6W2SiRAQFlbpJNgVlgMEd+U2GZckwK38ic=",
        version = "v0.10.0",
    )
    go_repository(
        name = "com_github_protolambda_go_kzg",
        importpath = "github.com/protolambda/go-kzg",
        sum = "h1:lkbqhxyUcDtzxqylImpylMUCkigRLQ4791yn6OLy2/g=",
        version = "v0.0.0-20220220065500-36404333406f",
    )
    go_repository(
        name = "com_github_protolambda_ztyp",
        importpath = "github.com/protolambda/ztyp",
        sum = "h1:+rfw75/Zh8EopNlG652TGDXlLgJflj6XWxJ9yCVpJws=",
        version = "v0.2.1",
    )

    go_repository(
        name = "com_github_prysmaticlabs_go_bitfield",
        importpath = "github.com/prysmaticlabs/go-bitfield",
        sum = "h1:0tVE4tdWQK9ZpYygoV7+vS6QkDvQVySboMVEIxBJmXw=",
        version = "v0.0.0-20210809151128-385d8c5e3fb7",
    )
    go_repository(
        name = "com_github_prysmaticlabs_gohashtree",
        importpath = "github.com/prysmaticlabs/gohashtree",
        sum = "h1:920mmUNkTZ9zIWXjArGv6iU45b85gjUvq/4L1ZHWVYQ=",
        version = "v0.0.1-alpha.0.20220303211031-f753e083138c",
    )

    go_repository(
        name = "com_github_prysmaticlabs_prombbolt",
        importpath = "github.com/prysmaticlabs/prombbolt",
        sum = "h1:9PHRCuO/VN0s9k+RmLykho7AjDxblNYI5bYKed16NPU=",
        version = "v0.0.0-20210126082820-9b7adba6db7c",
    )
    go_repository(
        name = "com_github_prysmaticlabs_protoc_gen_go_cast",
        importpath = "github.com/prysmaticlabs/protoc-gen-go-cast",
        sum = "h1:+jhXLjEYVW4qU2z5SOxlxN+Hv/A9FDf0HpfDurfMEz0=",
        version = "v0.0.0-20211014160335-757fae4f38c6",
    )

    go_repository(
        name = "com_github_puerkitobio_purell",
        importpath = "github.com/PuerkitoBio/purell",
        sum = "h1:0GoNN3taZV6QI81IXgCbxMyEaJDXMSIjArYBCYzVVvs=",
        version = "v1.0.0",
    )
    go_repository(
        name = "com_github_puerkitobio_urlesc",
        importpath = "github.com/PuerkitoBio/urlesc",
        sum = "h1:JCHLVE3B+kJde7bIEo5N4J+ZbLhp0J1Fs+ulyRws4gE=",
        version = "v0.0.0-20160726150825-5bd2802263f2",
    )
    go_repository(
        name = "com_github_r3labs_sse",
        importpath = "github.com/r3labs/sse",
        sum = "h1:zAsgcP8MhzAbhMnB1QQ2O7ZhWYVGYSR2iVcjzQuPV+o=",
        version = "v0.0.0-20210224172625-26fe804710bc",
    )
    go_repository(
        name = "com_github_raulk_clock",
        importpath = "github.com/raulk/clock",
        sum = "h1:dpb29+UKMbLqiU/jqIJptgLR1nn23HLgMY0sTCDza5Y=",
        version = "v1.1.0",
    )
    go_repository(
        name = "com_github_raulk_go_watchdog",
        importpath = "github.com/raulk/go-watchdog",
        sum = "h1:konN75pw2BMmZ+AfuAm5rtFsWcJpKF3m02rKituuXNo=",
        version = "v1.2.0",
    )

    go_repository(
        name = "com_github_rcrowley_go_metrics",
        importpath = "github.com/rcrowley/go-metrics",
        sum = "h1:dY6ETXrvDG7Sa4vE8ZQG4yqWg6UnOcbqTAahkV813vQ=",
        version = "v0.0.0-20190826022208-cac0b30c2563",
    )

    go_repository(
        name = "com_github_retailnext_hllpp",
        importpath = "github.com/retailnext/hllpp",
        sum = "h1:RnWNS9Hlm8BIkjr6wx8li5abe0fr73jljLycdfemTp0=",
        version = "v1.0.1-0.20180308014038-101a6d2f8b52",
    )
    go_repository(
        name = "com_github_rivo_tview",
        importpath = "github.com/rivo/tview",
        sum = "h1:rqaqSUdaW+OBbjnsrOoiaJv43mSRARuvsAuirmdxu7E=",
        version = "v0.0.0-20200712113419-c65badfc3d92",
    )
    go_repository(
        name = "com_github_rivo_uniseg",
        importpath = "github.com/rivo/uniseg",
        sum = "h1:+2KBaVoUmb9XzDsrx/Ct0W/EYOSFf/nWTauy++DprtY=",
        version = "v0.1.0",
    )

    go_repository(
        name = "com_github_rjeczalik_notify",
        importpath = "github.com/rjeczalik/notify",
        sum = "h1:CLCKso/QK1snAlnhNR/CNvNiFU2saUtjV0bx3EwNeCE=",
        version = "v0.9.1",
    )

    go_repository(
        name = "com_github_rogpeppe_fastuuid",
        importpath = "github.com/rogpeppe/fastuuid",
        sum = "h1:Ppwyp6VYCF1nvBTXL3trRso7mXMlRrw9ooo375wvi2s=",
        version = "v1.2.0",
    )
    go_repository(
        name = "com_github_rogpeppe_go_internal",
        importpath = "github.com/rogpeppe/go-internal",
        sum = "h1:FCbCCtXNOY3UtUuHUYaghJg4y7Fd14rXifAYUAtL9R8=",
        version = "v1.8.0",
    )

    go_repository(
        name = "com_github_rs_cors",
        importpath = "github.com/rs/cors",
        sum = "h1:+88SsELBHx5r+hZ8TCkggzSstaWNbDvThkVK8H6f9ik=",
        version = "v1.7.0",
    )

    go_repository(
        name = "com_github_russross_blackfriday",
        importpath = "github.com/russross/blackfriday",
        sum = "h1:HyvC0ARfnZBqnXwABFeSZHpKvJHJJfPz81GNueLj0oo=",
        version = "v1.5.2",
    )

    go_repository(
        name = "com_github_russross_blackfriday_v2",
        importpath = "github.com/russross/blackfriday/v2",
        sum = "h1:JIOH55/0cWyOuilr9/qlrm0BSXldqnqwMsf35Ld67mk=",
        version = "v2.1.0",
    )
    go_repository(
        name = "com_github_ryanuber_columnize",
        importpath = "github.com/ryanuber/columnize",
        sum = "h1:UFr9zpz4xgTnIE5yIMtWAMngCdZ9p/+q6lTbgelo80M=",
        version = "v0.0.0-20160712163229-9b3edd62028f",
    )
    go_repository(
        name = "com_github_samuel_go_zookeeper",
        importpath = "github.com/samuel/go-zookeeper",
        sum = "h1:p3Vo3i64TCLY7gIfzeQaUJ+kppEO5WQG3cL8iE8tGHU=",
        version = "v0.0.0-20190923202752-2cc03de413da",
    )

    go_repository(
        name = "com_github_satori_go_uuid",
        importpath = "github.com/satori/go.uuid",
        sum = "h1:0uYX9dsZ2yD7q2RtLRtPSdGDWzjeM3TbMJP9utgA0ww=",
        version = "v1.2.0",
    )

    go_repository(
        name = "com_github_schollz_progressbar_v3",
        importpath = "github.com/schollz/progressbar/v3",
        sum = "h1:nMinx+JaEm/zJz4cEyClQeAw5rsYSB5th3xv+5lV6Vg=",
        version = "v3.3.4",
    )
    go_repository(
        name = "com_github_sean_seed",
        importpath = "github.com/sean-/seed",
        sum = "h1:nn5Wsu0esKSJiIVhscUtVbo7ada43DJhG55ua/hjS5I=",
        version = "v0.0.0-20170313163322-e2103e2c3529",
    )
    go_repository(
        name = "com_github_segmentio_kafka_go",
        importpath = "github.com/segmentio/kafka-go",
        sum = "h1:HtCSf6B4gN/87yc5qTl7WsxPKQIIGXLPPM1bMCPOsoY=",
        version = "v0.2.0",
    )

    go_repository(
        name = "com_github_sergi_go_diff",
        importpath = "github.com/sergi/go-diff",
        sum = "h1:Kpca3qRNrduNnOQeazBd0ysaKrUJiIuISHxogkT9RPQ=",
        version = "v1.0.0",
    )

    go_repository(
        name = "com_github_shirou_gopsutil",
        importpath = "github.com/shirou/gopsutil",
        sum = "h1:Bn1aCHHRnjv4Bl16T8rcaFjYSrGrIZvpiGO6P3Q4GpU=",
        version = "v3.21.4-0.20210419000835-c7a38de76ee5+incompatible",
    )
    go_repository(
        name = "com_github_shopify_sarama",
        importpath = "github.com/Shopify/sarama",
        sum = "h1:3jnfWKD7gVwbB1KSy/lE0szA9duPuSFLViK0o/d3DgA=",
        version = "v1.26.1",
    )
    go_repository(
        name = "com_github_shopify_toxiproxy",
        importpath = "github.com/Shopify/toxiproxy",
        sum = "h1:TKdv8HiTLgE5wdJuEML90aBgNWsokNbMijUGhmcoBJc=",
        version = "v2.1.4+incompatible",
    )
    go_repository(
        name = "com_github_shurcool_component",
        importpath = "github.com/shurcooL/component",
        sum = "h1:Fth6mevc5rX7glNLpbAMJnqKlfIkcTjZCSHEeqvKbcI=",
        version = "v0.0.0-20170202220835-f88ec8f54cc4",
    )
    go_repository(
        name = "com_github_shurcool_events",
        importpath = "github.com/shurcooL/events",
        sum = "h1:vabduItPAIz9px5iryD5peyx7O3Ya8TBThapgXim98o=",
        version = "v0.0.0-20181021180414-410e4ca65f48",
    )
    go_repository(
        name = "com_github_shurcool_github_flavored_markdown",
        importpath = "github.com/shurcooL/github_flavored_markdown",
        sum = "h1:qb9IthCFBmROJ6YBS31BEMeSYjOscSiG+EO+JVNTz64=",
        version = "v0.0.0-20181002035957-2122de532470",
    )
    go_repository(
        name = "com_github_shurcool_go",
        importpath = "github.com/shurcooL/go",
        sum = "h1:MZM7FHLqUHYI0Y/mQAt3d2aYa0SiNms/hFqC9qJYolM=",
        version = "v0.0.0-20180423040247-9e1955d9fb6e",
    )
    go_repository(
        name = "com_github_shurcool_go_goon",
        importpath = "github.com/shurcooL/go-goon",
        sum = "h1:llrF3Fs4018ePo4+G/HV/uQUqEI1HMDjCeOf2V6puPc=",
        version = "v0.0.0-20170922171312-37c2f522c041",
    )
    go_repository(
        name = "com_github_shurcool_gofontwoff",
        importpath = "github.com/shurcooL/gofontwoff",
        sum = "h1:Yoy/IzG4lULT6qZg62sVC+qyBL8DQkmD2zv6i7OImrc=",
        version = "v0.0.0-20180329035133-29b52fc0a18d",
    )
    go_repository(
        name = "com_github_shurcool_gopherjslib",
        importpath = "github.com/shurcooL/gopherjslib",
        sum = "h1:UOk+nlt1BJtTcH15CT7iNO7YVWTfTv/DNwEAQHLIaDQ=",
        version = "v0.0.0-20160914041154-feb6d3990c2c",
    )
    go_repository(
        name = "com_github_shurcool_highlight_diff",
        importpath = "github.com/shurcooL/highlight_diff",
        sum = "h1:vYEG87HxbU6dXj5npkeulCS96Dtz5xg3jcfCgpcvbIw=",
        version = "v0.0.0-20170515013008-09bb4053de1b",
    )
    go_repository(
        name = "com_github_shurcool_highlight_go",
        importpath = "github.com/shurcooL/highlight_go",
        sum = "h1:7pDq9pAMCQgRohFmd25X8hIH8VxmT3TaDm+r9LHxgBk=",
        version = "v0.0.0-20181028180052-98c3abbbae20",
    )
    go_repository(
        name = "com_github_shurcool_home",
        importpath = "github.com/shurcooL/home",
        sum = "h1:MPblCbqA5+z6XARjScMfz1TqtJC7TuTRj0U9VqIBs6k=",
        version = "v0.0.0-20181020052607-80b7ffcb30f9",
    )
    go_repository(
        name = "com_github_shurcool_htmlg",
        importpath = "github.com/shurcooL/htmlg",
        sum = "h1:crYRwvwjdVh1biHzzciFHe8DrZcYrVcZFlJtykhRctg=",
        version = "v0.0.0-20170918183704-d01228ac9e50",
    )
    go_repository(
        name = "com_github_shurcool_httperror",
        importpath = "github.com/shurcooL/httperror",
        sum = "h1:eHRtZoIi6n9Wo1uR+RU44C247msLWwyA89hVKwRLkMk=",
        version = "v0.0.0-20170206035902-86b7830d14cc",
    )
    go_repository(
        name = "com_github_shurcool_httpfs",
        importpath = "github.com/shurcooL/httpfs",
        sum = "h1:SWV2fHctRpRrp49VXJ6UZja7gU9QLHwRpIPBN89SKEo=",
        version = "v0.0.0-20171119174359-809beceb2371",
    )
    go_repository(
        name = "com_github_shurcool_httpgzip",
        importpath = "github.com/shurcooL/httpgzip",
        sum = "h1:fxoFD0in0/CBzXoyNhMTjvBZYW6ilSnTw7N7y/8vkmM=",
        version = "v0.0.0-20180522190206-b1c53ac65af9",
    )
    go_repository(
        name = "com_github_shurcool_issues",
        importpath = "github.com/shurcooL/issues",
        sum = "h1:T4wuULTrzCKMFlg3HmKHgXAF8oStFb/+lOIupLV2v+o=",
        version = "v0.0.0-20181008053335-6292fdc1e191",
    )
    go_repository(
        name = "com_github_shurcool_issuesapp",
        importpath = "github.com/shurcooL/issuesapp",
        sum = "h1:Y+TeIabU8sJD10Qwd/zMty2/LEaT9GNDaA6nyZf+jgo=",
        version = "v0.0.0-20180602232740-048589ce2241",
    )
    go_repository(
        name = "com_github_shurcool_notifications",
        importpath = "github.com/shurcooL/notifications",
        sum = "h1:TQVQrsyNaimGwF7bIhzoVC9QkKm4KsWd8cECGzFx8gI=",
        version = "v0.0.0-20181007000457-627ab5aea122",
    )
    go_repository(
        name = "com_github_shurcool_octicon",
        importpath = "github.com/shurcooL/octicon",
        sum = "h1:bu666BQci+y4S0tVRVjsHUeRon6vUXmsGBwdowgMrg4=",
        version = "v0.0.0-20181028054416-fa4f57f9efb2",
    )
    go_repository(
        name = "com_github_shurcool_reactions",
        importpath = "github.com/shurcooL/reactions",
        sum = "h1:LneqU9PHDsg/AkPDU3AkqMxnMYL+imaqkpflHu73us8=",
        version = "v0.0.0-20181006231557-f2e0b4ca5b82",
    )

    go_repository(
        name = "com_github_shurcool_sanitized_anchor_name",
        importpath = "github.com/shurcooL/sanitized_anchor_name",
        sum = "h1:PdmoCO6wvbs+7yrJyMORt4/BmY5IYyJwS/kOiWx8mHo=",
        version = "v1.0.0",
    )
    go_repository(
        name = "com_github_shurcool_users",
        importpath = "github.com/shurcooL/users",
        sum = "h1:YGaxtkYjb8mnTvtufv2LKLwCQu2/C7qFB7UtrOlTWOY=",
        version = "v0.0.0-20180125191416-49c67e49c537",
    )
    go_repository(
        name = "com_github_shurcool_webdavfs",
        importpath = "github.com/shurcooL/webdavfs",
        sum = "h1:JtcyT0rk/9PKOdnKQzuDR+FSjh7SGtJwpgVpfZBRKlQ=",
        version = "v0.0.0-20170829043945-18c3829fa133",
    )

    go_repository(
        name = "com_github_sirupsen_logrus",
        importpath = "github.com/sirupsen/logrus",
        sum = "h1:dJKuHgqk1NNQlqoA6BTlM1Wf9DOH3NBjQyu0h9+AZZE=",
        version = "v1.8.1",
    )

    go_repository(
        name = "com_github_smartystreets_assertions",
        importpath = "github.com/smartystreets/assertions",
        sum = "h1:zE9ykElWQ6/NYmHa3jpm/yHnI4xSofP+UP6SpjHcSeM=",
        version = "v0.0.0-20180927180507-b2de0cb4f26d",
    )
    go_repository(
        name = "com_github_smartystreets_goconvey",
        importpath = "github.com/smartystreets/goconvey",
        sum = "h1:fv0U8FUIMPNf1L9lnHLvLhgicrIVChEkdzIKYqbNC9s=",
        version = "v1.6.4",
    )
    go_repository(
        name = "com_github_smola_gocompat",
        importpath = "github.com/smola/gocompat",
        sum = "h1:6b1oIMlUXIpz//VKEDzPVBK8KG7beVwmHIUEBIs/Pns=",
        version = "v0.2.0",
    )
    go_repository(
        name = "com_github_soheilhy_cmux",
        importpath = "github.com/soheilhy/cmux",
        sum = "h1:0HKaf1o97UwFjHH9o5XsHUOF+tqmdA7KEzXLpiyaw0E=",
        version = "v0.1.4",
    )
    go_repository(
        name = "com_github_sony_gobreaker",
        importpath = "github.com/sony/gobreaker",
        sum = "h1:oMnRNZXX5j85zso6xCPRNPtmAycat+WcoKbklScLDgQ=",
        version = "v0.4.1",
    )
    go_repository(
        name = "com_github_sourcegraph_annotate",
        importpath = "github.com/sourcegraph/annotate",
        sum = "h1:yKm7XZV6j9Ev6lojP2XaIshpT4ymkqhMeSghO5Ps00E=",
        version = "v0.0.0-20160123013949-f4cad6c6324d",
    )
    go_repository(
        name = "com_github_sourcegraph_syntaxhighlight",
        importpath = "github.com/sourcegraph/syntaxhighlight",
        sum = "h1:qpG93cPwA5f7s/ZPBJnGOYQNK/vKsaDaseuKT5Asee8=",
        version = "v0.0.0-20170531221838-bd320f5d308e",
    )

    go_repository(
        name = "com_github_spacemonkeygo_openssl",
        importpath = "github.com/spacemonkeygo/openssl",
        sum = "h1:/eS3yfGjQKG+9kayBkj0ip1BGhq6zJ3eaVksphxAaek=",
        version = "v0.0.0-20181017203307-c2dcc5cca94a",
    )
    go_repository(
        name = "com_github_spacemonkeygo_spacelog",
        importpath = "github.com/spacemonkeygo/spacelog",
        sum = "h1:RC6RW7j+1+HkWaX/Yh71Ee5ZHaHYt7ZP4sQgUrm6cDU=",
        version = "v0.0.0-20180420211403-2296661a0572",
    )

    go_repository(
        name = "com_github_spaolacci_murmur3",
        importpath = "github.com/spaolacci/murmur3",
        sum = "h1:7c1g84S4BPRrfL5Xrdp6fOJ206sU9y293DDHaoy0bLI=",
        version = "v1.1.0",
    )
    go_repository(
        name = "com_github_spf13_afero",
        importpath = "github.com/spf13/afero",
        sum = "h1:5jhuqJyZCZf2JRofRvN/nIFgIWNzPa3/Vz8mYylgbWc=",
        version = "v1.2.2",
    )
    go_repository(
        name = "com_github_spf13_cast",
        importpath = "github.com/spf13/cast",
        sum = "h1:oget//CVOEoFewqQxwr0Ej5yjygnqGkvggSE/gB35Q8=",
        version = "v1.3.0",
    )

    go_repository(
        name = "com_github_spf13_cobra",
        importpath = "github.com/spf13/cobra",
        sum = "h1:O63eWlXlvyw4YdsuatjRIU6emvJ2fqz+PTdMEoxIT2s=",
        version = "v1.0.1-0.20201006035406-b97b5ead31f7",
    )
    go_repository(
        name = "com_github_spf13_jwalterweatherman",
        importpath = "github.com/spf13/jwalterweatherman",
        sum = "h1:XHEdyB+EcvlqZamSM4ZOMGlc93t6AcsBEu9Gc1vn7yk=",
        version = "v1.0.0",
    )

    go_repository(
        name = "com_github_spf13_pflag",
        importpath = "github.com/spf13/pflag",
        sum = "h1:iy+VFUOCP1a+8yFto/drg2CJ5u0yRoB7fZw3DKv/JXA=",
        version = "v1.0.5",
    )
    go_repository(
        name = "com_github_spf13_viper",
        importpath = "github.com/spf13/viper",
        sum = "h1:xVKxvI7ouOI5I+U9s2eeiUfMaWBVoXA3AWskkrqK0VM=",
        version = "v1.7.0",
    )
    go_repository(
        name = "com_github_src_d_envconfig",
        importpath = "github.com/src-d/envconfig",
        sum = "h1:/AJi6DtjFhZKNx3OB2qMsq7y4yT5//AeSZIe7rk+PX8=",
        version = "v1.0.0",
    )
    go_repository(
        name = "com_github_stackexchange_wmi",
        importpath = "github.com/StackExchange/wmi",
        sum = "h1:5sXbqlSomvdjlRbWyNqkPsJ3Fg+tQZCbgeX1VGljbQY=",
        version = "v0.0.0-20210224194228-fe8f1750fd46",
    )
    go_repository(
        name = "com_github_status_im_keycard_go",
        importpath = "github.com/status-im/keycard-go",
        sum = "h1:Oo2KZNP70KE0+IUJSidPj/BFS/RXNHmKIJOdckzml2E=",
        version = "v0.0.0-20200402102358-957c09536969",
    )

    go_repository(
        name = "com_github_streadway_amqp",
        importpath = "github.com/streadway/amqp",
        sum = "h1:WhxRHzgeVGETMlmVfqhRn8RIeeNoPr2Czh33I4Zdccw=",
        version = "v0.0.0-20190827072141-edfb9018d271",
    )
    go_repository(
        name = "com_github_streadway_handy",
        importpath = "github.com/streadway/handy",
        sum = "h1:AhmOdSHeswKHBjhsLs/7+1voOxT+LLrSk/Nxvk35fug=",
        version = "v0.0.0-20190108123426-d5acb3125c2a",
    )

    go_repository(
        name = "com_github_stretchr_objx",
        importpath = "github.com/stretchr/objx",
        sum = "h1:2vfRuCMp5sSVIDSqO8oNnWJq7mPa6KVP3iPIwFBuy8A=",
        version = "v0.1.1",
    )
    go_repository(
        name = "com_github_stretchr_testify",
        importpath = "github.com/stretchr/testify",
        sum = "h1:4jaiDzPyXQvSd7D0EjG45355tLlV3VOECpq10pLC+8s=",
        version = "v1.7.2",
    )

    go_repository(
        name = "com_github_subosito_gotenv",
        importpath = "github.com/subosito/gotenv",
        sum = "h1:Slr1R9HxAlEKefgq5jn9U+DnETlIUa6HfgEzj0g5d7s=",
        version = "v1.2.0",
    )
    http_archive(
        name = "com_github_supranational_blst",
        urls = [
            "https://github.com/supranational/blst/archive/61758ce4e1d18e6929658ac3a29fa39ad91cd294.tar.gz",
        ],
        strip_prefix = "blst-61758ce4e1d18e6929658ac3a29fa39ad91cd294",
        build_file = "//third_party:blst/blst.BUILD",
        sha256 = "acc022ddcf6181f8f402365d6382ea66c4352a10fe5490defd53b0db89739c42",
    )
    go_repository(
        name = "com_github_syndtr_goleveldb",
        importpath = "github.com/syndtr/goleveldb",
        sum = "h1:epCh84lMvA70Z7CTTCmYQn2CKbY8j86K7/FAIr141uY=",
        version = "v1.0.1-0.20210819022825-2ae1ddf74ef7",
    )
    go_repository(
        name = "com_github_tarm_serial",
        importpath = "github.com/tarm/serial",
        sum = "h1:UyzmZLoiDWMRywV4DUYb9Fbt8uiOSooupjTq10vpvnU=",
        version = "v0.0.0-20180830185346-98f6abe2eb07",
    )

    go_repository(
        name = "com_github_templexxx_cpufeat",
        importpath = "github.com/templexxx/cpufeat",
        sum = "h1:89CEmDvlq/F7SJEOqkIdNDGJXrQIhuIx9D2DBXjavSU=",
        version = "v0.0.0-20180724012125-cef66df7f161",
    )
    go_repository(
        name = "com_github_templexxx_xor",
        importpath = "github.com/templexxx/xor",
        sum = "h1:fj5tQ8acgNUr6O8LEplsxDhUIe2573iLkJc+PqnzZTI=",
        version = "v0.0.0-20191217153810-f85b25db303b",
    )
    go_repository(
        name = "com_github_tenntenn_modver",
        importpath = "github.com/tenntenn/modver",
        sum = "h1:2klLppGhDgzJrScMpkj9Ujy3rXPUspSjAcev9tSEBgA=",
        version = "v1.0.1",
    )
    go_repository(
        name = "com_github_tenntenn_text_transform",
        importpath = "github.com/tenntenn/text/transform",
        sum = "h1:f+jULpRQGxTSkNYKJ51yaw6ChIqO+Je8UqsTKN/cDag=",
        version = "v0.0.0-20200319021203-7eef512accb3",
    )

    go_repository(
        name = "com_github_thomaso_mirodin_intmath",
        importpath = "github.com/thomaso-mirodin/intmath",
        sum = "h1:cR8/SYRgyQCt5cNCMniB/ZScMkhI9nk8U5C7SbISXjo=",
        version = "v0.0.0-20160323211736-5dc6d854e46e",
    )

    go_repository(
        name = "com_github_tinylib_msgp",
        importpath = "github.com/tinylib/msgp",
        sum = "h1:DfdQrzQa7Yh2es9SuLkixqxuXS2SxsdYn0KbdrOGWD8=",
        version = "v1.0.2",
    )
    go_repository(
        name = "com_github_tjfoc_gmsm",
        importpath = "github.com/tjfoc/gmsm",
        sum = "h1:i7c6Za/IlgBvnGxYpfD7L3TGuaS+v6oGcgq+J9/ecEA=",
        version = "v1.3.0",
    )
    go_repository(
        name = "com_github_tklauser_go_sysconf",
        importpath = "github.com/tklauser/go-sysconf",
        sum = "h1:uu3Xl4nkLzQfXNsWn15rPc/HQCJKObbt1dKJeWp3vU4=",
        version = "v0.3.5",
    )
    go_repository(
        name = "com_github_tklauser_numcpus",
        importpath = "github.com/tklauser/numcpus",
        sum = "h1:oyhllyrScuYI6g+h/zUvNXNp1wy7x8qQy3t/piefldA=",
        version = "v0.2.2",
    )

    go_repository(
        name = "com_github_tmc_grpc_websocket_proxy",
        importpath = "github.com/tmc/grpc-websocket-proxy",
        sum = "h1:LnC5Kc/wtumK+WB441p7ynQJzVuNRJiqddSIE3IlSEQ=",
        version = "v0.0.0-20190109142713-0ad062ec5ee5",
    )

    go_repository(
        name = "com_github_trailofbits_go_mutexasserts",
        importpath = "github.com/trailofbits/go-mutexasserts",
        sum = "h1:8LRP+2JK8piIUU16ZDgWDXwjJcuJNTtCzadjTZj8Jf0=",
        version = "v0.0.0-20200708152505-19999e7d3cef",
    )
    go_repository(
        name = "com_github_twitchtv_twirp",
        importpath = "github.com/twitchtv/twirp",
        sum = "h1:3fNSDoSPyq+fTrifIvGue9XM/tptzuhiGY83rxPVNUg=",
        version = "v7.1.0+incompatible",
    )
    go_repository(
        name = "com_github_tyler_smith_go_bip39",
        importpath = "github.com/tyler-smith/go-bip39",
        sum = "h1:5eUemwrMargf3BSLRRCalXT93Ns6pQJIjYQN2nyfOP8=",
        version = "v1.1.0",
    )

    go_repository(
        name = "com_github_uber_jaeger_client_go",
        importpath = "github.com/uber/jaeger-client-go",
        sum = "h1:IxcNZ7WRY1Y3G4poYlx24szfsn/3LvK9QHCq9oQw8+U=",
        version = "v2.25.0+incompatible",
    )
    go_repository(
        name = "com_github_ugorji_go_codec",
        importpath = "github.com/ugorji/go/codec",
        sum = "h1:3SVOIvH7Ae1KRYyQWRjXWJEA9sS/c/pjvH++55Gr648=",
        version = "v0.0.0-20181204163529-d75b2dcb6bc8",
    )

    go_repository(
        name = "com_github_urfave_cli",
        importpath = "github.com/urfave/cli",
        sum = "h1:gsqYFH8bb9ekPA12kRo0hfjngWQjkJPlN9R0N78BoUo=",
        version = "v1.22.2",
    )
    go_repository(
        name = "com_github_urfave_cli_v2",
        importpath = "github.com/urfave/cli/v2",
        sum = "h1:x3p8awjp/2arX+Nl/G2040AZpOCHS/eMJJ1/a+mye4Y=",
        version = "v2.10.2",
    )
    go_repository(
        name = "com_github_uudashr_gocognit",
        importpath = "github.com/uudashr/gocognit",
        sum = "h1:rrSex7oHr3/pPLQ0xoWq108XMU8s678FJcQ+aSfOHa4=",
        version = "v1.0.5",
    )

    go_repository(
        name = "com_github_valyala_bytebufferpool",
        importpath = "github.com/valyala/bytebufferpool",
        sum = "h1:GqA5TC/0021Y/b9FG4Oi9Mr3q7XYx6KllzawFIhcdPw=",
        version = "v1.0.0",
    )
    go_repository(
        name = "com_github_valyala_fasttemplate",
        importpath = "github.com/valyala/fasttemplate",
        sum = "h1:TVEnxayobAdVkhQfrfes2IzOB6o+z4roRkPF52WA1u4=",
        version = "v1.2.1",
    )

    go_repository(
        name = "com_github_viant_assertly",
        importpath = "github.com/viant/assertly",
        sum = "h1:5x1GzBaRteIwTr5RAGFVG14uNeRFxVNbXPWrK2qAgpc=",
        version = "v0.4.8",
    )
    go_repository(
        name = "com_github_viant_toolbox",
        importpath = "github.com/viant/toolbox",
        sum = "h1:6TteTDQ68CjgcCe8wH3D3ZhUQQOJXMTbj/D9rkk2a1k=",
        version = "v0.24.0",
    )

    go_repository(
        name = "com_github_victoriametrics_fastcache",
        importpath = "github.com/VictoriaMetrics/fastcache",
        sum = "h1:C/3Oi3EiBCqufydp1neRZkqcwmEiuRT9c3fqvvgKm5o=",
        version = "v1.6.0",
    )
    go_repository(
        name = "com_github_vividcortex_gohistogram",
        importpath = "github.com/VividCortex/gohistogram",
        sum = "h1:6+hBz+qvs0JOrrNhhmR7lFxo5sINxBCGXrdtl/UvroE=",
        version = "v1.0.0",
    )

    go_repository(
        name = "com_github_wealdtech_go_bytesutil",
        importpath = "github.com/wealdtech/go-bytesutil",
        sum = "h1:ocEg3Ke2GkZ4vQw5lp46rmO+pfqCCTgq35gqOy8JKVc=",
        version = "v1.1.1",
    )

    go_repository(
        name = "com_github_wealdtech_go_eth2_types_v2",
        build_directives = [
            "gazelle:resolve go github.com/herumi/bls-eth-go-binary/bls @herumi_bls_eth_go_binary//:go_default_library",
        ],
        importpath = "github.com/wealdtech/go-eth2-types/v2",
        sum = "h1:tiA6T88M6XQIbrV5Zz53l1G5HtRERcxQfmET225V4Ls=",
        version = "v2.5.2",
    )
    go_repository(
        name = "com_github_wealdtech_go_eth2_util",
        importpath = "github.com/wealdtech/go-eth2-util",
        sum = "h1:2INPeOR35x5LdFFpSzyw954WzTD+DFyHe3yKlJnG5As=",
        version = "v1.6.3",
    )

    go_repository(
        name = "com_github_wealdtech_go_eth2_wallet_encryptor_keystorev4",
        importpath = "github.com/wealdtech/go-eth2-wallet-encryptor-keystorev4",
        sum = "h1:SxrDVSr+oXuT1x8kZt4uWqNCvv5xXEGV9zd7cuSrZS8=",
        version = "v1.1.3",
    )

    go_repository(
        name = "com_github_wealdtech_go_eth2_wallet_types_v2",
        importpath = "github.com/wealdtech/go-eth2-wallet-types/v2",
        sum = "h1:264/meVYWt1wFw6Mtn+xwkZkXjID42gNra4rycoiDXI=",
        version = "v2.8.2",
    )
    go_repository(
        name = "com_github_wercker_journalhook",
        importpath = "github.com/wercker/journalhook",
        sum = "h1:shC1HB1UogxN5Ech3Yqaaxj1X/P656PPCB4RbojIJqc=",
        version = "v0.0.0-20180428041537-5d0a5ae867b3",
    )

    go_repository(
        name = "com_github_whyrusleeping_mdns",
        importpath = "github.com/whyrusleeping/mdns",
        sum = "h1:Y1/FEOpaCpD21WxrmfeIYCFPuVPRCY2XZTWzTNHGw30=",
        version = "v0.0.0-20190826153040-b9b60ed33aa9",
    )

    go_repository(
        name = "com_github_whyrusleeping_multiaddr_filter",
        importpath = "github.com/whyrusleeping/multiaddr-filter",
        sum = "h1:E9S12nwJwEOXe2d6gT6qxdvqMnNq+VnSsKPgm2ZZNds=",
        version = "v0.0.0-20160516205228-e903e4adabd7",
    )
    go_repository(
        name = "com_github_whyrusleeping_timecache",
        importpath = "github.com/whyrusleeping/timecache",
        sum = "h1:lYbXeSvJi5zk5GLKVuid9TVjS9a0OmLIDKTfoZBL6Ow=",
        version = "v0.0.0-20160911033111-cfcb2f1abfee",
    )

    go_repository(
        name = "com_github_willf_bitset",
        importpath = "github.com/willf/bitset",
        sum = "h1:ekJIKh6+YbUIVt9DfNbkR5d6aFcFTLDRyJNAACURBg8=",
        version = "v1.1.3",
    )

    go_repository(
        name = "com_github_x_cray_logrus_prefixed_formatter",
        importpath = "github.com/x-cray/logrus-prefixed-formatter",
        sum = "h1:00txxvfBM9muc0jiLIEAkAcIMJzfthRT6usrui8uGmg=",
        version = "v0.5.2",
    )
    go_repository(
        name = "com_github_xdg_scram",
        importpath = "github.com/xdg/scram",
        sum = "h1:u40Z8hqBAAQyv+vATcGgV0YCnDjqSL7/q/JyPhhJSPk=",
        version = "v0.0.0-20180814205039-7eeb5667e42c",
    )
    go_repository(
        name = "com_github_xdg_stringprep",
        importpath = "github.com/xdg/stringprep",
        sum = "h1:d9X0esnoa3dFsV0FG35rAT0RIhYFlPq7MiP+DW89La0=",
        version = "v1.0.0",
    )
    go_repository(
        name = "com_github_xiang90_probing",
        importpath = "github.com/xiang90/probing",
        sum = "h1:eY9dn8+vbi4tKz5Qo6v2eYzo7kUS51QINcR5jNpbZS8=",
        version = "v0.0.0-20190116061207-43a291ad63a2",
    )

    go_repository(
        name = "com_github_xlab_treeprint",
        importpath = "github.com/xlab/treeprint",
        sum = "h1:YdYsPAZ2pC6Tow/nPZOPQ96O3hm/ToAkGsPLzedXERk=",
        version = "v0.0.0-20180616005107-d6fb6747feb6",
    )
    go_repository(
        name = "com_github_xordataexchange_crypt",
        importpath = "github.com/xordataexchange/crypt",
        sum = "h1:ESFSdwYZvkeru3RtdrYueztKhOBCSAAzS4Gf+k0tEow=",
        version = "v0.0.3-0.20170626215501-b2862e3d0a77",
    )
    go_repository(
        name = "com_github_xrash_smetrics",
        importpath = "github.com/xrash/smetrics",
        sum = "h1:bAn7/zixMGCfxrRTfdpNzjtPYqr8smhKouy9mxVdGPU=",
        version = "v0.0.0-20201216005158-039620a65673",
    )

    go_repository(
        name = "com_github_xtaci_kcp_go",
        importpath = "github.com/xtaci/kcp-go",
        sum = "h1:TN1uey3Raw0sTz0Fg8GkfM0uH3YwzhnZWQ1bABv5xAg=",
        version = "v5.4.20+incompatible",
    )
    go_repository(
        name = "com_github_xtaci_lossyconn",
        importpath = "github.com/xtaci/lossyconn",
        sum = "h1:J0GxkO96kL4WF+AIT3M4mfUVinOCPgf2uUWYFUzN0sM=",
        version = "v0.0.0-20190602105132-8df528c0c9ae",
    )
    go_repository(
        name = "com_github_yuin_goldmark",
        importpath = "github.com/yuin/goldmark",
        sum = "h1:/vn0k+RBvwlxEmP5E7SZMqNxPhfMVFEJiykr15/0XKM=",
        version = "v1.4.1",
    )

    go_repository(
        name = "com_google_cloud_go",
        importpath = "cloud.google.com/go",
        sum = "h1:Dg9iHVQfrhq82rUNu9ZxUDrJLaxFUe/HlCVaLyRruq8=",
        version = "v0.65.0",
    )

    go_repository(
        name = "com_google_cloud_go_bigquery",
        importpath = "cloud.google.com/go/bigquery",
        sum = "h1:PQcPefKFdaIzjQFbiyOgAqyx8q5djaE7x9Sqe712DPA=",
        version = "v1.8.0",
    )
    go_repository(
        name = "com_google_cloud_go_bigtable",
        importpath = "cloud.google.com/go/bigtable",
        sum = "h1:F4cCmA4nuV84V5zYQ3MKY+M1Cw1avHDuf3S/LcZPA9c=",
        version = "v1.2.0",
    )
    go_repository(
        name = "com_google_cloud_go_datastore",
        importpath = "cloud.google.com/go/datastore",
        sum = "h1:/May9ojXjRkPBNVrq+oWLqmWCkr4OU5uRY29bu0mRyQ=",
        version = "v1.1.0",
    )

    go_repository(
        name = "com_google_cloud_go_firestore",
        importpath = "cloud.google.com/go/firestore",
        sum = "h1:9x7Bx0A9R5/M9jibeJeZWqjeVEIxYW9fZYqB9a70/bY=",
        version = "v1.1.0",
    )
    go_repository(
        name = "com_google_cloud_go_pubsub",
        importpath = "cloud.google.com/go/pubsub",
        sum = "h1:ukjixP1wl0LpnZ6LWtZJ0mX5tBmjp1f8Sqer8Z2OMUU=",
        version = "v1.3.1",
    )
    go_repository(
        name = "com_google_cloud_go_storage",
        importpath = "cloud.google.com/go/storage",
        sum = "h1:STgFzyU5/8miMl0//zKh2aQeTyeaUH3WN9bSUiJ09bA=",
        version = "v1.10.0",
    )
    go_repository(
        name = "com_lukechampine_blake3",
        importpath = "lukechampine.com/blake3",
        sum = "h1:GgRMhmdsuK8+ii6UZFDL8Nb+VyMwadAgcJyfYHxG6n0=",
        version = "v1.1.7",
    )

    go_repository(
        name = "com_shuralyov_dmitri_app_changes",
        importpath = "dmitri.shuralyov.com/app/changes",
        sum = "h1:hJiie5Bf3QucGRa4ymsAUOxyhYwGEz1xrsVk0P8erlw=",
        version = "v0.0.0-20180602232624-0a106ad413e3",
    )

    go_repository(
        name = "com_shuralyov_dmitri_gpu_mtl",
        importpath = "dmitri.shuralyov.com/gpu/mtl",
        sum = "h1:VpgP7xuJadIUuKccphEpTJnWhS2jkQyMt6Y7pJCD7fY=",
        version = "v0.0.0-20190408044501-666a987793e9",
    )
    go_repository(
        name = "com_shuralyov_dmitri_html_belt",
        importpath = "dmitri.shuralyov.com/html/belt",
        sum = "h1:SPOUaucgtVls75mg+X7CXigS71EnsfVUK/2CgVrwqgw=",
        version = "v0.0.0-20180602232347-f7d459c86be0",
    )
    go_repository(
        name = "com_shuralyov_dmitri_service_change",
        importpath = "dmitri.shuralyov.com/service/change",
        sum = "h1:GvWw74lx5noHocd+f6HBMXK6DuggBB1dhVkuGZbv7qM=",
        version = "v0.0.0-20181023043359-a85b471d5412",
    )
    go_repository(
        name = "com_shuralyov_dmitri_state",
        importpath = "dmitri.shuralyov.com/state",
        sum = "h1:ivON6cwHK1OH26MZyWDCnbTRZZf0IhNsENoNAKFS1g4=",
        version = "v0.0.0-20180228185332-28bcc343414c",
    )

    go_repository(
        name = "com_sourcegraph_sourcegraph_appdash",
        importpath = "sourcegraph.com/sourcegraph/appdash",
        sum = "h1:ucqkfpjg9WzSUubAO62csmucvxl4/JeW3F4I4909XkM=",
        version = "v0.0.0-20190731080439-ebfcffb1b5c0",
    )
    go_repository(
        name = "com_sourcegraph_sourcegraph_go_diff",
        importpath = "sourcegraph.com/sourcegraph/go-diff",
        sum = "h1:eTiIR0CoWjGzJcnQ3OkhIl/b9GJovq4lSAVRt0ZFEG8=",
        version = "v0.5.0",
    )
    go_repository(
        name = "com_sourcegraph_sqs_pbtypes",
        importpath = "sourcegraph.com/sqs/pbtypes",
        sum = "h1:JPJh2pk3+X4lXAkZIk2RuE/7/FoK9maXw+TNPJhVS/c=",
        version = "v0.0.0-20180604144634-d3ebe8f20ae4",
    )

    go_repository(
        name = "in_gopkg_alecthomas_kingpin_v2",
        importpath = "gopkg.in/alecthomas/kingpin.v2",
        sum = "h1:jMFz6MfLP0/4fUyZle81rXUoxOBFi19VUFKVDOQfozc=",
        version = "v2.2.6",
    )
    go_repository(
        name = "in_gopkg_bsm_ratelimit_v1",
        importpath = "gopkg.in/bsm/ratelimit.v1",
        sum = "h1:stTHdEoWg1pQ8riaP5ROrjS6zy6wewH/Q2iwnLCQUXY=",
        version = "v1.0.0-20160220154919-db14e161995a",
    )
    go_repository(
        name = "in_gopkg_cenkalti_backoff_v1",
        importpath = "gopkg.in/cenkalti/backoff.v1",
        sum = "h1:Arh75ttbsvlpVA7WtVpH4u9h6Zl46xuptxqLxPiSo4Y=",
        version = "v1.1.0",
    )

    go_repository(
        name = "in_gopkg_check_v1",
        importpath = "gopkg.in/check.v1",
        sum = "h1:Hei/4ADfdWqJk1ZMxUNpqntNwaWcugrBjAiHlqqRiVk=",
        version = "v1.0.0-20201130134442-10cb98267c6c",
    )
    go_repository(
        name = "in_gopkg_cheggaaa_pb_v1",
        importpath = "gopkg.in/cheggaaa/pb.v1",
        sum = "h1:Ev7yu1/f6+d+b3pi5vPdRPc6nNtP1umSfcWiEfRqv6I=",
        version = "v1.0.25",
    )
    go_repository(
        name = "in_gopkg_d4l3k_messagediff_v1",
        importpath = "gopkg.in/d4l3k/messagediff.v1",
        sum = "h1:70AthpjunwzUiarMHyED52mj9UwtAnE89l1Gmrt3EU0=",
        version = "v1.2.1",
    )
    go_repository(
        name = "in_gopkg_errgo_v2",
        importpath = "gopkg.in/errgo.v2",
        sum = "h1:0vLT13EuvQ0hNvakwLuFZ/jYrLp5F3kcWHXdRggjCE8=",
        version = "v2.1.0",
    )
    go_repository(
        name = "in_gopkg_fsnotify_v1",
        importpath = "gopkg.in/fsnotify.v1",
        sum = "h1:xOHLXZwVvI9hhs+cLKq5+I5onOuwQLhQwiu63xxlHs4=",
        version = "v1.4.7",
    )
    go_repository(
        name = "in_gopkg_gcfg_v1",
        importpath = "gopkg.in/gcfg.v1",
        sum = "h1:m8OOJ4ccYHnx2f4gQwpno8nAX5OGOh7RLaaz0pj3Ogs=",
        version = "v1.2.3",
    )

    go_repository(
        name = "in_gopkg_inf_v0",
        importpath = "gopkg.in/inf.v0",
        sum = "h1:73M5CoZyi3ZLMOyDlQh031Cx6N9NDJ2Vvfl76EDAgDc=",
        version = "v0.9.1",
    )

    go_repository(
        name = "in_gopkg_ini_v1",
        importpath = "gopkg.in/ini.v1",
        sum = "h1:AQvPpx3LzTDM0AjnIRlVFwFFGC+npRopjZxLJj6gdno=",
        version = "v1.51.0",
    )
    go_repository(
        name = "in_gopkg_jcmturner_aescts_v1",
        importpath = "gopkg.in/jcmturner/aescts.v1",
        sum = "h1:cVVZBK2b1zY26haWB4vbBiZrfFQnfbTVrE3xZq6hrEw=",
        version = "v1.0.1",
    )
    go_repository(
        name = "in_gopkg_jcmturner_dnsutils_v1",
        importpath = "gopkg.in/jcmturner/dnsutils.v1",
        sum = "h1:cIuC1OLRGZrld+16ZJvvZxVJeKPsvd5eUIvxfoN5hSM=",
        version = "v1.0.1",
    )
    go_repository(
        name = "in_gopkg_jcmturner_goidentity_v3",
        importpath = "gopkg.in/jcmturner/goidentity.v3",
        sum = "h1:1duIyWiTaYvVx3YX2CYtpJbUFd7/UuPYCfgXtQ3VTbI=",
        version = "v3.0.0",
    )
    go_repository(
        name = "in_gopkg_jcmturner_gokrb5_v7",
        importpath = "gopkg.in/jcmturner/gokrb5.v7",
        sum = "h1:a9tsXlIDD9SKxotJMK3niV7rPZAJeX2aD/0yg3qlIrg=",
        version = "v7.5.0",
    )
    go_repository(
        name = "in_gopkg_jcmturner_rpc_v1",
        importpath = "gopkg.in/jcmturner/rpc.v1",
        sum = "h1:QHIUxTX1ISuAv9dD2wJ9HWQVuWDX/Zc0PfeC2tjc4rU=",
        version = "v1.1.0",
    )

    go_repository(
        name = "in_gopkg_natefinch_npipe_v2",
        importpath = "gopkg.in/natefinch/npipe.v2",
        sum = "h1:+JknDZhAj8YMt7GC73Ei8pv4MzjDUNPHgQWJdtMAaDU=",
        version = "v2.0.0-20160621034901-c1b8fa8bdcce",
    )

    go_repository(
        name = "in_gopkg_redis_v4",
        importpath = "gopkg.in/redis.v4",
        sum = "h1:y3XbwQAiHwgNLUng56mgWYK39vsPqo8sT84XTEcxjr0=",
        version = "v4.2.4",
    )
    go_repository(
        name = "in_gopkg_resty_v1",
        importpath = "gopkg.in/resty.v1",
        sum = "h1:CuXP0Pjfw9rOuY6EP+UvtNvt5DSqHpIxILZKT/quCZI=",
        version = "v1.12.0",
    )

    go_repository(
        name = "in_gopkg_src_d_go_cli_v0",
        importpath = "gopkg.in/src-d/go-cli.v0",
        sum = "h1:mXa4inJUuWOoA4uEROxtJ3VMELMlVkIxIfcR0HBekAM=",
        version = "v0.0.0-20181105080154-d492247bbc0d",
    )
    go_repository(
        name = "in_gopkg_src_d_go_log_v1",
        importpath = "gopkg.in/src-d/go-log.v1",
        sum = "h1:heWvX7J6qbGWbeFS/aRmiy1eYaT+QMV6wNvHDyMjQV4=",
        version = "v1.0.1",
    )
    go_repository(
        name = "in_gopkg_tomb_v1",
        importpath = "gopkg.in/tomb.v1",
        sum = "h1:uRGJdciOHaEIrze2W8Q3AKkepLTh2hOroT7a+7czfdQ=",
        version = "v1.0.0-20141024135613-dd632973f1e7",
    )

    go_repository(
        name = "in_gopkg_urfave_cli_v1",
        importpath = "gopkg.in/urfave/cli.v1",
        sum = "h1:NdAVW6RYxDif9DhDHaAortIu956m2c0v+09AZBPTbE0=",
        version = "v1.20.0",
    )
    go_repository(
        name = "in_gopkg_warnings_v0",
        importpath = "gopkg.in/warnings.v0",
        sum = "h1:wFXVbFY8DY5/xOe1ECiWdKCzZlxgshcYVNkBHstARME=",
        version = "v0.1.2",
    )

    go_repository(
        name = "in_gopkg_yaml_v2",
        importpath = "gopkg.in/yaml.v2",
        sum = "h1:D8xgwECY7CYvx+Y2n4sBz93Jn9JRvxdiyyo8CTfuKaY=",
        version = "v2.4.0",
    )

    go_repository(
        name = "in_gopkg_yaml_v3",
        importpath = "gopkg.in/yaml.v3",
        sum = "h1:fxVm/GzAzEWqLHuvctI91KS9hhNmmWOoWu0XTYJS7CA=",
        version = "v3.0.1",
    )
    go_repository(
        name = "io_etcd_go_bbolt",
        importpath = "go.etcd.io/bbolt",
        sum = "h1:XAzx9gjCb0Rxj7EoqcClPD1d5ZBxZJk0jbuoPHenBt0=",
        version = "v1.3.5",
    )
    go_repository(
        name = "io_etcd_go_etcd",
        importpath = "go.etcd.io/etcd",
        sum = "h1:VcrIfasaLFkyjk6KNlXQSzO+B0fZcnECiDrKJsfxka0=",
        version = "v0.0.0-20191023171146-3cf2f69b5738",
    )

    go_repository(
        name = "io_k8s_api",
        build_file_proto_mode = "disable_global",
        importpath = "k8s.io/api",
        sum = "h1:2AJaUQdgUZLoDZHrun21PW2Nx9+ll6cUzvn3IKhSIn0=",
        version = "v0.18.3",
    )
    go_repository(
        name = "io_k8s_apimachinery",
        build_file_proto_mode = "disable_global",
        importpath = "k8s.io/apimachinery",
        sum = "h1:pOGcbVAhxADgUYnjS08EFXs9QMl8qaH5U4fr5LGUrSk=",
        version = "v0.18.3",
    )
    go_repository(
        name = "io_k8s_client_go",
        build_extra_args = ["-exclude=vendor"],
        build_naming_convention = "go_default_library",
        importpath = "k8s.io/client-go",
        sum = "h1:QaJzz92tsN67oorwzmoB0a9r9ZVHuD5ryjbCKP0U22k=",
        version = "v0.18.3",
    )
    go_repository(
        name = "io_k8s_gengo",
        importpath = "k8s.io/gengo",
        sum = "h1:4s3/R4+OYYYUKptXPhZKjQ04WJ6EhQQVFdjOFvCazDk=",
        version = "v0.0.0-20190128074634-0689ccc1d7d6",
    )

    go_repository(
        name = "io_k8s_klog",
        importpath = "k8s.io/klog",
        sum = "h1:Pt+yjF5aB1xDSVbau4VsWe+dQNzA0qv1LlXdC2dF6Q8=",
        version = "v1.0.0",
    )
    go_repository(
        name = "io_k8s_klog_v2",
        importpath = "k8s.io/klog/v2",
        sum = "h1:WmkrnW7fdrm0/DMClc+HIxtftvxVIPAhlVwMQo5yLco=",
        version = "v2.3.0",
    )
    go_repository(
        name = "io_k8s_kube_openapi",
        importpath = "k8s.io/kube-openapi",
        sum = "h1:Oh3Mzx5pJ+yIumsAD0MOECPVeXsVot0UkiaCGVyfGQY=",
        version = "v0.0.0-20200410145947-61e04a5be9a6",
    )

    go_repository(
        name = "io_k8s_sigs_structured_merge_diff_v3",
        importpath = "sigs.k8s.io/structured-merge-diff/v3",
        sum = "h1:dOmIZBMfhcHS09XZkMyUgkq5trg3/jRyJYFZUiaOp8E=",
        version = "v3.0.0",
    )

    go_repository(
        name = "io_k8s_sigs_yaml",
        importpath = "sigs.k8s.io/yaml",
        sum = "h1:kr/MCeFWJWTwyaHoR9c8EjH9OumOmoF9YGiZd7lFm/Q=",
        version = "v1.2.0",
    )
    go_repository(
        name = "io_k8s_utils",
        importpath = "k8s.io/utils",
        sum = "h1:ZtTUW5+ZWaoqjR3zOpRa7oFJ5d4aA22l4me/xArfOIc=",
        version = "v0.0.0-20200520001619-278ece378a50",
    )
    go_repository(
        name = "io_opencensus_go",
        importpath = "go.opencensus.io",
        sum = "h1:gqCw0LfLxScz8irSi8exQc7fyQ0fKQU/qnC/X8+V/1M=",
        version = "v0.23.0",
    )
    go_repository(
        name = "io_opencensus_go_contrib_exporter_jaeger",
        importpath = "contrib.go.opencensus.io/exporter/jaeger",
        sum = "h1:yGBYzYMewVL0yO9qqJv3Z5+IRhPdU7e9o/2oKpX4YvI=",
        version = "v0.2.1",
    )
    go_repository(
        name = "io_opentelemetry_go_proto_otlp",
        importpath = "go.opentelemetry.io/proto/otlp",
        sum = "h1:rwOQPCuKAKmwGKq2aVNnYIibI6wnV7EvzgfTCzcdGg8=",
        version = "v0.7.0",
    )

    go_repository(
        name = "io_rsc_binaryregexp",
        importpath = "rsc.io/binaryregexp",
        sum = "h1:HfqmD5MEmC0zvwBuF187nq9mdnXjXsSivRiXN7SmRkE=",
        version = "v0.2.0",
    )
    go_repository(
        name = "io_rsc_pdf",
        importpath = "rsc.io/pdf",
        sum = "h1:k1MczvYDUvJBe93bYd7wrZLLUEcLZAuF824/I4e5Xr4=",
        version = "v0.1.1",
    )
    go_repository(
        name = "io_rsc_quote_v3",
        importpath = "rsc.io/quote/v3",
        sum = "h1:9JKUTTIUgS6kzR9mK1YuGKv6Nl+DijDNIc0ghT58FaY=",
        version = "v3.1.0",
    )
    go_repository(
        name = "io_rsc_sampler",
        importpath = "rsc.io/sampler",
        sum = "h1:7uVkIFmeBqHfdjD+gZwtXXI+RODJ2Wc4O7MPEh/QiW4=",
        version = "v1.3.0",
    )
    go_repository(
        name = "org_apache_git_thrift_git",
        importpath = "git.apache.org/thrift.git",
        sum = "h1:OR8VhtwhcAI3U48/rzBsVOuHi0zDPzYI1xASVcdSgR8=",
        version = "v0.0.0-20180902110319-2566ecd5d999",
    )

    go_repository(
        name = "org_collectd",
        importpath = "collectd.org",
        sum = "h1:iNBHGw1VvPJxH2B6RiFWFZ+vsjo1lCdRszBeOuwGi00=",
        version = "v0.3.0",
    )
    go_repository(
        name = "org_go4",
        importpath = "go4.org",
        sum = "h1:+hE86LblG4AyDgwMCLTE6FOlM9+qjHSYS+rKqxUVdsM=",
        version = "v0.0.0-20180809161055-417644f6feb5",
    )
    go_repository(
        name = "org_go4_grpc",
        importpath = "grpc.go4.org",
        sum = "h1:tmXTu+dfa+d9Evp8NpJdgOy6+rt8/x4yG7qPBrtNfLY=",
        version = "v0.0.0-20170609214715-11d0a25b4919",
    )

    go_repository(
        name = "org_golang_google_api",
        importpath = "google.golang.org/api",
        sum = "h1:k40adF3uR+6x/+hO5Dh4ZFUqFp67vxvbpafFiJxl10A=",
        version = "v0.34.0",
    )
    go_repository(
        name = "org_golang_google_appengine",
        importpath = "google.golang.org/appengine",
        sum = "h1:FZR1q0exgwxzPzp/aF+VccGrSfxfPpkBqjIIEq3ru6c=",
        version = "v1.6.7",
    )
    go_repository(
        name = "org_golang_google_genproto",
        importpath = "google.golang.org/genproto",
        sum = "h1:KMgpo2lWy1vfrYjtxPAzR0aNWeAR1UdQykt6sj/hpBY=",
        version = "v0.0.0-20210426193834-eac7f76ac494",
    )

    go_repository(
        name = "org_golang_google_grpc",
        build_file_proto_mode = "disable",
        importpath = "google.golang.org/grpc",
        sum = "h1:AGJ0Ih4mHjSeibYkFGh1dD9KJ/eOtZ93I6hoHhukQ5Q=",
        version = "v1.40.0",
    )
    go_repository(
        name = "org_golang_google_grpc_cmd_protoc_gen_go_grpc",
        importpath = "google.golang.org/grpc/cmd/protoc-gen-go-grpc",
        sum = "h1:lQ+dE99pFsb8osbJB3oRfE5eW4Hx6a/lZQr8Jh+eoT4=",
        version = "v1.0.0",
    )
    go_repository(
        name = "org_golang_google_protobuf",
        importpath = "google.golang.org/protobuf",
        sum = "h1:w43yiav+6bVFTBQFZX0r7ipe9JQ1QsbMgHwbBziscLw=",
        version = "v1.28.0",
    )
    go_repository(
        name = "org_golang_x_build",
        importpath = "golang.org/x/build",
        sum = "h1:E2M5QgjZ/Jg+ObCQAudsXxuTsLj7Nl5RV/lZcQZmKSo=",
        version = "v0.0.0-20190111050920-041ab4dc3f9d",
    )

    go_repository(
        name = "org_golang_x_crypto",
        importpath = "golang.org/x/crypto",
        sum = "h1:sK3txAijHtOK88l68nt020reeT1ZdKLIYetKl95FzVY=",
        version = "v0.0.0-20220622213112-05595931fe9d",
    )
    go_repository(
        name = "org_golang_x_exp",
        importpath = "golang.org/x/exp",
        sum = "h1:rxKZ2gOnYxjfmakvUUqh9Gyb6KXfrj7JWTxORTYqb0E=",
        version = "v0.0.0-20220426173459-3bcf042a4bf5",
    )
    go_repository(
        name = "org_golang_x_image",
        importpath = "golang.org/x/image",
        sum = "h1:+qEpEAPhDZ1o0x3tHzZTQDArnOixOzGD9HUJfcg0mb4=",
        version = "v0.0.0-20190802002840-cff245a6509b",
    )

    go_repository(
        name = "org_golang_x_lint",
        importpath = "golang.org/x/lint",
        sum = "h1:2M3HP5CCK1Si9FQhwnzYhXdG6DXeebvUHFpre8QvbyI=",
        version = "v0.0.0-20201208152925-83fdc39ff7b5",
    )
    go_repository(
        name = "org_golang_x_mobile",
        importpath = "golang.org/x/mobile",
        sum = "h1:4+4C/Iv2U4fMZBiMCc98MG1In4gJY5YRhtpDNeDeHWs=",
        version = "v0.0.0-20190719004257-d2bd2a29d028",
    )

    go_repository(
        name = "org_golang_x_mod",
        importpath = "golang.org/x/mod",
        sum = "h1:6zppjxzCulZykYSLyVDYbneBfbaBIQPYMevg0bEwv2s=",
        version = "v0.6.0-dev.0.20220419223038-86c51ed26bb4",
    )

    go_repository(
        name = "org_golang_x_net",
        importpath = "golang.org/x/net",
        sum = "h1:TsQ7F31D3bUCLeqPT0u+yjp1guoArKaNKmCr22PYgTQ=",
        version = "v0.0.0-20220624214902-1bab6f366d9e",
    )
    go_repository(
        name = "org_golang_x_oauth2",
        importpath = "golang.org/x/oauth2",
        sum = "h1:clP8eMhB30EHdc0bd2Twtq6kgU7yl5ub2cQLSdrv1Dg=",
        version = "v0.0.0-20220223155221-ee480838109b",
    )
    go_repository(
        name = "org_golang_x_perf",
        importpath = "golang.org/x/perf",
        sum = "h1:xYq6+9AtI+xP3M4r0N1hCkHrInHDBohhquRgx9Kk6gI=",
        version = "v0.0.0-20180704124530-6e6d33e29852",
    )

    go_repository(
        name = "org_golang_x_sync",
        importpath = "golang.org/x/sync",
        sum = "h1:Ax0t5p6N38Ga0dThY21weqDEyz2oklo4IvDkpigvkD8=",
        version = "v0.0.0-20220601150217-0de741cfad7f",
    )
    go_repository(
        name = "org_golang_x_sys",
        importpath = "golang.org/x/sys",
        sum = "h1:xdsejrW/0Wf2diT5CPp3XmKUNbr7Xvw8kYilQ+6qjRY=",
        version = "v0.0.0-20220702020025-31831981b65f",
    )
    go_repository(
        name = "org_golang_x_term",
        importpath = "golang.org/x/term",
        sum = "h1:JGgROgKl9N8DuW20oFS5gxc+lE67/N3FcwmBPMe7ArY=",
        version = "v0.0.0-20210927222741-03fcf44c2211",
    )

    go_repository(
        name = "org_golang_x_text",
        importpath = "golang.org/x/text",
        sum = "h1:olpwvP2KacW1ZWvsR7uQhoyTYvKAupfQrRGBFM352Gk=",
        version = "v0.3.7",
    )
    go_repository(
        name = "org_golang_x_time",
        importpath = "golang.org/x/time",
        sum = "h1:O8mE0/t419eoIwhTFpKVkHiTs/Igowgfkj25AcZrtiE=",
        version = "v0.0.0-20210220033141-f8bda1e9f3ba",
    )
    go_repository(
        name = "org_golang_x_tools",
        importpath = "golang.org/x/tools",
        sum = "h1:loJ25fNOEhSXfHrpoGj91eCUThwdNX6u24rO1xnNteY=",
        version = "v0.1.11",
    )

    go_repository(
        name = "org_golang_x_xerrors",
        importpath = "golang.org/x/xerrors",
        sum = "h1:go1bK/D/BFZV2I8cIQd1NKEZ+0owSTG1fDTci4IqFcE=",
        version = "v0.0.0-20200804184101-5ec99f83aff1",
    )

    go_repository(
        name = "org_gonum_v1_gonum",
        importpath = "gonum.org/v1/gonum",
        sum = "h1:DJy6UzXbahnGUf1ujUNkh/NEtK14qMo2nvlBPs4U5yw=",
        version = "v0.6.0",
    )
    go_repository(
        name = "org_gonum_v1_netlib",
        importpath = "gonum.org/v1/netlib",
        sum = "h1:OE9mWmgKkjJyEmDAAtGMPjXu+YNeGvK9VTSHY6+Qihc=",
        version = "v0.0.0-20190313105609-8cb42192e0e0",
    )
    go_repository(
        name = "org_gonum_v1_plot",
        importpath = "gonum.org/v1/plot",
        sum = "h1:Qh4dB5D/WpoUUp3lSod7qgoyEHbDGPUWjIbnqdqqe1k=",
        version = "v0.0.0-20190515093506-e2840ee46a6b",
    )
    go_repository(
        name = "org_uber_go_atomic",
        importpath = "go.uber.org/atomic",
        sum = "h1:ECmE8Bn/WFTYwEW/bpKD3M8VtR/zQVbavAoalC1PYyE=",
        version = "v1.9.0",
    )

    go_repository(
        name = "org_uber_go_automaxprocs",
        build_directives = [
            # Do not use this library directly.
            # Rather, load maxprocs from github.com/prysmaticlabs/runtime/maxprocs.
            "gazelle:go_visibility @prysm//runtime/maxprocs:__pkg__",
        ],
        importpath = "go.uber.org/automaxprocs",
        sum = "h1:II28aZoGdaglS5vVNnspf28lnZpXScxtIozx1lAjdb0=",
        version = "v1.3.0",
    )
    go_repository(
        name = "org_uber_go_goleak",
        importpath = "go.uber.org/goleak",
        sum = "h1:gZAh5/EyT/HQwlpkCy6wTpqfH9H8Lz8zbm3dZh+OyzA=",
        version = "v1.1.12",
    )
    go_repository(
        name = "org_uber_go_multierr",
        importpath = "go.uber.org/multierr",
        sum = "h1:dg6GjLku4EH+249NNmoIciG9N/jURbDG+pFlTkhzIC8=",
        version = "v1.8.0",
    )
    go_repository(
        name = "org_uber_go_tools",
        importpath = "go.uber.org/tools",
        sum = "h1:0mgffUl7nfd+FpvXMVz4IDEaUSmT1ysygQC7qYo7sG4=",
        version = "v0.0.0-20190618225709-2cfd321de3ee",
    )
    go_repository(
        name = "org_uber_go_zap",
        importpath = "go.uber.org/zap",
        sum = "h1:WefMeulhovoZ2sYXz7st6K0sLj7bBhpiFaud4r4zST8=",
        version = "v1.21.0",
    )

    # Note: go_repository is already wrapped with maybe!
    maybe(
        git_repository,
        name = "vaticle_bazel_distribution",
        commit = "96424c85195a97dad81f69fdbbef2e1574bf8801",
        remote = "https://github.com/vaticle/bazel-distribution",
        shallow_since = "1569509514 +0300",
    )<|MERGE_RESOLUTION|>--- conflicted
+++ resolved
@@ -245,29 +245,10 @@
     )
 
     go_repository(
-<<<<<<< HEAD
-        name = "com_github_azure_azure_sdk_for_go_sdk_azcore",
-        importpath = "github.com/Azure/azure-sdk-for-go/sdk/azcore",
-        sum = "h1:qoVeMsc9/fh/yhxVaA0obYjVH/oI/ihrOoMwsLS9KSA=",
-        version = "v0.21.1",
-    )
-    go_repository(
-        name = "com_github_azure_azure_sdk_for_go_sdk_internal",
-        importpath = "github.com/Azure/azure-sdk-for-go/sdk/internal",
-        sum = "h1:E+m3SkZCN0Bf5q7YdTs5lSm2CYY3CK4spn5OmUIiQtk=",
-        version = "v0.8.3",
-    )
-    go_repository(
-        name = "com_github_azure_azure_sdk_for_go_sdk_storage_azblob",
-        importpath = "github.com/Azure/azure-sdk-for-go/sdk/storage/azblob",
-        sum = "h1:Px2UA+2RvSSvv+RvJNuUB6n7rs5Wsel4dXLe90Um2n4=",
-        version = "v0.3.0",
-=======
         name = "com_github_azure_azure_storage_blob_go",
         importpath = "github.com/Azure/azure-storage-blob-go",
         sum = "h1:MuueVOYkufCxJw5YZzF842DY2MBsp+hLuh2apKY0mck=",
         version = "v0.7.0",
->>>>>>> 9b4d22c4
     )
 
     go_repository(
@@ -903,14 +884,9 @@
         patches = [
             "//third_party:com_github_ethereum_go_ethereum_secp256k1.patch",
         ],
-<<<<<<< HEAD
         replace = "github.com/mdehoog/go-ethereum",
         sum = "h1:sqau71NbS6icnNeas4mqbLLbu3ihQHt9FfCvZCG9v58=",
         version = "v1.10.19-0.20220719053341-c76d2bd57d77",
-=======
-        sum = "h1:75IW830ClSS40yrQC1ZCMZCt5I+zU16oqId2SiQwdQ4=",
-        version = "v1.10.20",
->>>>>>> 9b4d22c4
     )
 
     go_repository(
