// Package depositcache is the source of validator deposits maintained
// in-memory by the beacon node – deposits processed from the
// eth1 powchain are then stored in this cache to be accessed by
// any other service during a beacon node's runtime.
package depositcache

import (
	"context"
	"encoding/hex"
	"math/big"
	"sort"
	"sync"

	"github.com/pkg/errors"
	"github.com/prometheus/client_golang/prometheus"
	"github.com/prometheus/client_golang/prometheus/promauto"
	"github.com/prysmaticlabs/prysm/v4/beacon-chain/cache"
	fieldparams "github.com/prysmaticlabs/prysm/v4/config/fieldparams"
	"github.com/prysmaticlabs/prysm/v4/config/params"
	"github.com/prysmaticlabs/prysm/v4/container/trie"
	"github.com/prysmaticlabs/prysm/v4/encoding/bytesutil"
	ethpb "github.com/prysmaticlabs/prysm/v4/proto/prysm/v1alpha1"
	"github.com/sirupsen/logrus"
	"go.opencensus.io/trace"
)

var (
	historicalDepositsCount = promauto.NewCounter(prometheus.CounterOpts{
		Name: "beacondb_all_deposits",
		Help: "The number of total deposits in the beaconDB in-memory database",
	})
)

// FinalizedDeposits stores the trie of deposits that have been included
// in the beacon state up to the latest finalized checkpoint.
type FinalizedDeposits struct {
	deposits        *trie.SparseMerkleTrie
	merkleTrieIndex int64
}

// DepositCache stores all in-memory deposit objects. This
// stores all the deposit related data that is required by the beacon-node.
type DepositCache struct {
	// Beacon chain deposits in memory.
	pendingDeposits   []*ethpb.DepositContainer
	deposits          []*ethpb.DepositContainer
	finalizedDeposits FinalizedDeposits
	depositsByKey     map[[fieldparams.BLSPubkeyLength]byte][]*ethpb.DepositContainer
	depositsLock      sync.RWMutex
}

// New instantiates a new deposit cache
func New() (*DepositCache, error) {
	finalizedDepositsTrie, err := trie.NewTrie(params.BeaconConfig().DepositContractTreeDepth)
	if err != nil {
		return nil, err
	}

	// finalizedDeposits.merkleTrieIndex is initialized to -1 because it represents the index of the last trie item.
	// Inserting the first item into the trie will set the value of the index to 0.
	return &DepositCache{
		pendingDeposits:   []*ethpb.DepositContainer{},
		deposits:          []*ethpb.DepositContainer{},
		depositsByKey:     map[[fieldparams.BLSPubkeyLength]byte][]*ethpb.DepositContainer{},
		finalizedDeposits: FinalizedDeposits{deposits: finalizedDepositsTrie, merkleTrieIndex: -1},
	}, nil
}

// InsertDeposit into the database. If deposit or block number are nil
// then this method does nothing.
func (dc *DepositCache) InsertDeposit(ctx context.Context, d *ethpb.Deposit, blockNum uint64, index int64, depositRoot [32]byte) error {
	ctx, span := trace.StartSpan(ctx, "DepositsCache.InsertDeposit")
	defer span.End()
	if d == nil {
		log.WithFields(logrus.Fields{
			"block":        blockNum,
			"deposit":      d,
			"index":        index,
			"deposit root": hex.EncodeToString(depositRoot[:]),
		}).Warn("Ignoring nil deposit insertion")
		return errors.New("nil deposit inserted into the cache")
	}
	dc.depositsLock.Lock()
	defer dc.depositsLock.Unlock()

	if int(index) != len(dc.deposits) {
		return errors.Errorf("wanted deposit with index %d to be inserted but received %d", len(dc.deposits), index)
	}
	// Keep the slice sorted on insertion in order to avoid costly sorting on retrieval.
	heightIdx := sort.Search(len(dc.deposits), func(i int) bool { return dc.deposits[i].Index >= index })
	depCtr := &ethpb.DepositContainer{Deposit: d, Eth1BlockHeight: blockNum, DepositRoot: depositRoot[:], Index: index}
	newDeposits := append(
		[]*ethpb.DepositContainer{depCtr},
		dc.deposits[heightIdx:]...)
	dc.deposits = append(dc.deposits[:heightIdx], newDeposits...)
	// Append the deposit to our map, in the event no deposits
	// exist for the pubkey , it is simply added to the map.
	pubkey := bytesutil.ToBytes48(d.Data.PublicKey)
	dc.depositsByKey[pubkey] = append(dc.depositsByKey[pubkey], depCtr)
	historicalDepositsCount.Inc()
	return nil
}

// InsertDepositContainers inserts a set of deposit containers into our deposit cache.
func (dc *DepositCache) InsertDepositContainers(ctx context.Context, ctrs []*ethpb.DepositContainer) {
	ctx, span := trace.StartSpan(ctx, "DepositsCache.InsertDepositContainers")
	defer span.End()
	dc.depositsLock.Lock()
	defer dc.depositsLock.Unlock()

	sort.SliceStable(ctrs, func(i int, j int) bool { return ctrs[i].Index < ctrs[j].Index })
	dc.deposits = ctrs
	for _, c := range ctrs {
		// Use a new value, as the reference
		// of c changes in the next iteration.
		newPtr := c
		pKey := bytesutil.ToBytes48(newPtr.Deposit.Data.PublicKey)
		dc.depositsByKey[pKey] = append(dc.depositsByKey[pKey], newPtr)
	}
	historicalDepositsCount.Add(float64(len(ctrs)))
}

// InsertFinalizedDeposits inserts deposits up to eth1DepositIndex (inclusive) into the finalized deposits cache.
<<<<<<< HEAD
// TODO: Add error handling everywhere
=======
>>>>>>> 0f7473f8
func (dc *DepositCache) InsertFinalizedDeposits(ctx context.Context, eth1DepositIndex int64) error {
	ctx, span := trace.StartSpan(ctx, "DepositsCache.InsertFinalizedDeposits")
	defer span.End()
	dc.depositsLock.Lock()
	defer dc.depositsLock.Unlock()

	depositTrie := dc.finalizedDeposits.Deposits()
	insertIndex := int(dc.finalizedDeposits.merkleTrieIndex + 1)

	// Don't insert into finalized trie if there is no deposit to
	// insert.
	if len(dc.deposits) == 0 {
		return nil
	}
	// In the event we have less deposits than we need to
	// finalize we finalize till the index on which we do have it.
	if len(dc.deposits) <= int(eth1DepositIndex) {
		eth1DepositIndex = int64(len(dc.deposits)) - 1
	}
	// If we finalize to some lower deposit index, we
	// ignore it.
	if int(eth1DepositIndex) < insertIndex {
		return nil
	}
	for _, d := range dc.deposits {
		if d.Index <= dc.finalizedDeposits.merkleTrieIndex {
			continue
		}
		if d.Index > eth1DepositIndex {
			break
		}
		depHash, err := d.Deposit.Data.HashTreeRoot()
		if err != nil {
<<<<<<< HEAD
			log.WithError(err).Error("Could not hash deposit data. Finalized deposit cache not updated.")
			return nil
		}
		if err = depositTrie.Insert(depHash[:], insertIndex); err != nil {
			log.WithError(err).Error("Could not insert deposit hash")
			return nil
=======
			return errors.Wrap(err, "could not hash deposit data")
		}
		if err = depositTrie.Insert(depHash[:], insertIndex); err != nil {
			return errors.Wrap(err, "could not insert deposit hash")
>>>>>>> 0f7473f8
		}
		insertIndex++
	}
	tree, ok := depositTrie.(*trie.SparseMerkleTrie)
	if !ok {
		log.Error("Not a sparse merkle tree")
		return nil
	}
<<<<<<< HEAD
	dc.finalizedDeposits = FinalizedDeposits{
		deposits:        tree,
		merkleTrieIndex: eth1DepositIndex,
	}
=======
>>>>>>> 0f7473f8
	return nil
}

// AllDepositContainers returns all historical deposit containers.
func (dc *DepositCache) AllDepositContainers(ctx context.Context) []*ethpb.DepositContainer {
	ctx, span := trace.StartSpan(ctx, "DepositsCache.AllDepositContainers")
	defer span.End()
	dc.depositsLock.RLock()
	defer dc.depositsLock.RUnlock()

	// Make a shallow copy of the deposits and return that. This way, the
	// caller can safely iterate over the returned list of deposits without
	// the possibility of new deposits showing up. If we were to return the
	// list without a copy, when a new deposit is added to the cache, it
	// would also be present in the returned value. This could result in a
	// race condition if the list is being iterated over.
	//
	// It's not necessary to make a deep copy of this list because the
	// deposits in the cache should never be modified. It is still possible
	// for the caller to modify one of the underlying deposits and modify
	// the cache, but that's not a race condition. Also, a deep copy would
	// take too long and use too much memory.
	deposits := make([]*ethpb.DepositContainer, len(dc.deposits))
	copy(deposits, dc.deposits)
	return deposits
}

// AllDeposits returns a list of historical deposits until the given block number
// (inclusive). If no block is specified then this method returns all historical deposits.
func (dc *DepositCache) AllDeposits(ctx context.Context, untilBlk *big.Int) []*ethpb.Deposit {
	ctx, span := trace.StartSpan(ctx, "DepositsCache.AllDeposits")
	defer span.End()
	dc.depositsLock.RLock()
	defer dc.depositsLock.RUnlock()

	return dc.allDeposits(untilBlk)
}

func (dc *DepositCache) allDeposits(untilBlk *big.Int) []*ethpb.Deposit {
	var deposits []*ethpb.Deposit
	for _, ctnr := range dc.deposits {
		if untilBlk == nil || untilBlk.Uint64() >= ctnr.Eth1BlockHeight {
			deposits = append(deposits, ctnr.Deposit)
		}
	}
	return deposits
}

// DepositsNumberAndRootAtHeight returns number of deposits made up to blockheight and the
// root that corresponds to the latest deposit at that blockheight.
func (dc *DepositCache) DepositsNumberAndRootAtHeight(ctx context.Context, blockHeight *big.Int) (uint64, [32]byte) {
	ctx, span := trace.StartSpan(ctx, "DepositsCache.DepositsNumberAndRootAtHeight")
	defer span.End()
	dc.depositsLock.RLock()
	defer dc.depositsLock.RUnlock()
	heightIdx := sort.Search(len(dc.deposits), func(i int) bool { return dc.deposits[i].Eth1BlockHeight > blockHeight.Uint64() })
	// send the deposit root of the empty trie, if eth1follow distance is greater than the time of the earliest
	// deposit.
	if heightIdx == 0 {
		return 0, [32]byte{}
	}
	return uint64(heightIdx), bytesutil.ToBytes32(dc.deposits[heightIdx-1].DepositRoot)
}

// DepositByPubkey looks through historical deposits and finds one which contains
// a certain public key within its deposit data.
func (dc *DepositCache) DepositByPubkey(ctx context.Context, pubKey []byte) (*ethpb.Deposit, *big.Int) {
	ctx, span := trace.StartSpan(ctx, "DepositsCache.DepositByPubkey")
	defer span.End()
	dc.depositsLock.RLock()
	defer dc.depositsLock.RUnlock()

	var deposit *ethpb.Deposit
	var blockNum *big.Int
	deps, ok := dc.depositsByKey[bytesutil.ToBytes48(pubKey)]
	if !ok || len(deps) == 0 {
		return deposit, blockNum
	}
	// We always return the first deposit if a particular
	// validator key has multiple deposits assigned to
	// it.
	deposit = deps[0].Deposit
	blockNum = big.NewInt(int64(deps[0].Eth1BlockHeight))
	return deposit, blockNum
}

// FinalizedDeposits returns the finalized deposits trie.
func (dc *DepositCache) FinalizedDeposits(ctx context.Context) cache.FinalizedDeposits {
	ctx, span := trace.StartSpan(ctx, "DepositsCache.FinalizedDeposits")
	defer span.End()
	dc.depositsLock.RLock()
	defer dc.depositsLock.RUnlock()

	return &FinalizedDeposits{
		deposits:        dc.finalizedDeposits.deposits.Copy(),
		merkleTrieIndex: dc.finalizedDeposits.merkleTrieIndex,
	}
}

// NonFinalizedDeposits returns the list of non-finalized deposits until the given block number (inclusive).
// If no block is specified then this method returns all non-finalized deposits.
func (dc *DepositCache) NonFinalizedDeposits(ctx context.Context, lastFinalizedIndex int64, untilBlk *big.Int) []*ethpb.Deposit {
	ctx, span := trace.StartSpan(ctx, "DepositsCache.NonFinalizedDeposits")
	defer span.End()
	dc.depositsLock.RLock()
	defer dc.depositsLock.RUnlock()

	if dc.finalizedDeposits.Deposits() == nil {
		return dc.allDeposits(untilBlk)
	}

	var deposits []*ethpb.Deposit
	for _, d := range dc.deposits {
		if (d.Index > lastFinalizedIndex) && (untilBlk == nil || untilBlk.Uint64() >= d.Eth1BlockHeight) {
			deposits = append(deposits, d.Deposit)
		}
	}

	return deposits
}

// PruneProofs removes proofs from all deposits whose index is equal or less than untilDepositIndex.
func (dc *DepositCache) PruneProofs(ctx context.Context, untilDepositIndex int64) error {
	ctx, span := trace.StartSpan(ctx, "DepositsCache.PruneProofs")
	defer span.End()
	dc.depositsLock.Lock()
	defer dc.depositsLock.Unlock()

	if untilDepositIndex >= int64(len(dc.deposits)) {
		untilDepositIndex = int64(len(dc.deposits) - 1)
	}

	for i := untilDepositIndex; i >= 0; i-- {
		if ctx.Err() != nil {
			return ctx.Err()
		}
		// Finding a nil proof means that all proofs up to this deposit have been already pruned.
		if dc.deposits[i].Deposit.Proof == nil {
			break
		}
		dc.deposits[i].Deposit.Proof = nil
	}

	return nil
}

func (fd *FinalizedDeposits) Deposits() cache.MerkleTree {
	return fd.deposits
}

func (fd *FinalizedDeposits) MerkleTrieIndex() int64 {
	return fd.merkleTrieIndex
}<|MERGE_RESOLUTION|>--- conflicted
+++ resolved
@@ -121,10 +121,6 @@
 }
 
 // InsertFinalizedDeposits inserts deposits up to eth1DepositIndex (inclusive) into the finalized deposits cache.
-<<<<<<< HEAD
-// TODO: Add error handling everywhere
-=======
->>>>>>> 0f7473f8
 func (dc *DepositCache) InsertFinalizedDeposits(ctx context.Context, eth1DepositIndex int64) error {
 	ctx, span := trace.StartSpan(ctx, "DepositsCache.InsertFinalizedDeposits")
 	defer span.End()
@@ -158,19 +154,10 @@
 		}
 		depHash, err := d.Deposit.Data.HashTreeRoot()
 		if err != nil {
-<<<<<<< HEAD
-			log.WithError(err).Error("Could not hash deposit data. Finalized deposit cache not updated.")
-			return nil
-		}
-		if err = depositTrie.Insert(depHash[:], insertIndex); err != nil {
-			log.WithError(err).Error("Could not insert deposit hash")
-			return nil
-=======
 			return errors.Wrap(err, "could not hash deposit data")
 		}
 		if err = depositTrie.Insert(depHash[:], insertIndex); err != nil {
 			return errors.Wrap(err, "could not insert deposit hash")
->>>>>>> 0f7473f8
 		}
 		insertIndex++
 	}
@@ -179,13 +166,10 @@
 		log.Error("Not a sparse merkle tree")
 		return nil
 	}
-<<<<<<< HEAD
 	dc.finalizedDeposits = FinalizedDeposits{
 		deposits:        tree,
 		merkleTrieIndex: eth1DepositIndex,
 	}
-=======
->>>>>>> 0f7473f8
 	return nil
 }
 
