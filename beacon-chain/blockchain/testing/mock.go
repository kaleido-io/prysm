--- conflicted
+++ resolved
@@ -494,11 +494,11 @@
 // ReceiveAttesterSlashing mocks the same method in the chain service.
 func (s *ChainService) ReceiveAttesterSlashing(context.Context, *ethpb.AttesterSlashing) {}
 
-<<<<<<< HEAD
 // IsFinalized mocks the same method in the chain service.
 func (s *ChainService) IsFinalized(_ context.Context, blockRoot [32]byte) bool {
 	return s.FinalizedRoots[blockRoot]
-=======
+}
+
 func findSidecarForBlock(b interfaces.BeaconBlock, blkRoot [32]byte, sidecars []*ethpb.BlobsSidecar) *ethpb.BlobsSidecar {
 	for _, s := range sidecars {
 		if b.Slot() != s.BeaconBlockSlot {
@@ -510,5 +510,4 @@
 		return s
 	}
 	return nil
->>>>>>> 109a0f5f
 }