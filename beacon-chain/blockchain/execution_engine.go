package blockchain

import (
	"bytes"
	"context"
	"fmt"

	"github.com/pkg/errors"
	"github.com/prysmaticlabs/prysm/v3/beacon-chain/core/blocks"
	"github.com/prysmaticlabs/prysm/v3/beacon-chain/core/helpers"
	"github.com/prysmaticlabs/prysm/v3/beacon-chain/core/time"
	"github.com/prysmaticlabs/prysm/v3/beacon-chain/core/transition"
	"github.com/prysmaticlabs/prysm/v3/beacon-chain/db/kv"
	"github.com/prysmaticlabs/prysm/v3/beacon-chain/execution"
	"github.com/prysmaticlabs/prysm/v3/beacon-chain/state"
	"github.com/prysmaticlabs/prysm/v3/config/params"
	consensusblocks "github.com/prysmaticlabs/prysm/v3/consensus-types/blocks"
	"github.com/prysmaticlabs/prysm/v3/consensus-types/interfaces"
	payloadattribute "github.com/prysmaticlabs/prysm/v3/consensus-types/payload-attribute"
	types "github.com/prysmaticlabs/prysm/v3/consensus-types/primitives"
	"github.com/prysmaticlabs/prysm/v3/encoding/bytesutil"
	enginev1 "github.com/prysmaticlabs/prysm/v3/proto/engine/v1"
	"github.com/prysmaticlabs/prysm/v3/runtime/version"
	"github.com/prysmaticlabs/prysm/v3/time/slots"
	"github.com/sirupsen/logrus"
	"go.opencensus.io/trace"
)

var defaultLatestValidHash = bytesutil.PadTo([]byte{0xff}, 32)

// notifyForkchoiceUpdateArg is the argument for the forkchoice update notification `notifyForkchoiceUpdate`.
type notifyForkchoiceUpdateArg struct {
	headState state.BeaconState
	headRoot  [32]byte
	headBlock interfaces.BeaconBlock
}

// notifyForkchoiceUpdate signals execution engine the fork choice updates. Execution engine should:
// 1. Re-organizes the execution payload chain and corresponding state to make head_block_hash the head.
// 2. Applies finality to the execution state: it irreversibly persists the chain of all execution payloads and corresponding state, up to and including finalized_block_hash.
func (s *Service) notifyForkchoiceUpdate(ctx context.Context, arg *notifyForkchoiceUpdateArg) (*enginev1.PayloadIDBytes, error) {
	ctx, span := trace.StartSpan(ctx, "blockChain.notifyForkchoiceUpdate")
	defer span.End()
	log.Infof("notifyForkchoiceUpdate, fork version=%#x, headRoot=%#x, headState.latest_block_header=%#x", arg.headState.Fork().CurrentVersion, arg.headRoot, arg.headState.LatestBlockHeader().BodyRoot)

	headBlk := arg.headBlock
	if headBlk == nil || headBlk.IsNil() || headBlk.Body().IsNil() {
		log.Error("Head block is nil")
		return nil, nil
	}
	// Must not call fork choice updated until the transition conditions are met on the Pow network.
	isExecutionBlk, err := blocks.IsExecutionBlock(headBlk.Body())
	if err != nil {
		log.WithError(err).Error("Could not determine if head block is execution block")
		return nil, nil
	}
	var eth1BlockHash []byte
	if !isExecutionBlk {
		br, err := headBlk.HashTreeRoot()
		if err != nil {
			return nil, err
		}

		// TODO: this is a hack
		// try to grab the payload header from the state in case the block doesn't have it but the state does
		sp, err := arg.headState.LatestExecutionPayloadHeader()
		if err != nil {
			log.WithError(err).Infof("notifyForkchoiceUpdate, skipping non-execution block with root=%#x", br)
			return nil, nil
		}
		eth1BlockHash = sp.BlockHash()
		if len(sp.BlockHash()) != 32 || bytes.Equal(eth1BlockHash, params.BeaconConfig().ZeroHash[:]) {
			log.Infof("notifyForkchoiceUpdate, skipping non-execution block with root=%#x and empty payload header block hash", br)
			return nil, nil
		}
		return nil, nil
	}
	headPayload, err := headBlk.Body().Execution()
	if err != nil {
		log.WithError(err).Error("Could not get execution payload for head block")
		return nil, nil
	}
	eth1BlockHash = headPayload.BlockHash()
	finalizedHash := s.ForkChoicer().FinalizedPayloadBlockHash()
	justifiedHash := s.ForkChoicer().JustifiedPayloadBlockHash()
	fcs := &enginev1.ForkchoiceState{
		HeadBlockHash:      eth1BlockHash,
		SafeBlockHash:      justifiedHash[:],
		FinalizedBlockHash: finalizedHash[:],
	}

	nextSlot := s.CurrentSlot() + 1 // Cache payload ID for next slot proposer.
	hasAttr, attr, proposerId, err := s.getPayloadAttribute(ctx, arg.headState, nextSlot)
	if err != nil {
		log.WithError(err).Error("Could not get head payload attribute")
	}
	payloadID, lastValidHash, err := s.cfg.ExecutionEngineCaller.ForkchoiceUpdated(ctx, fcs, attr)
	if err != nil {
		switch err {
		case execution.ErrAcceptedSyncingPayloadStatus:
			forkchoiceUpdatedOptimisticNodeCount.Inc()
			log.WithFields(logrus.Fields{
				"headSlot":                  headBlk.Slot(),
				"headPayloadBlockHash":      fmt.Sprintf("%#x", bytesutil.Trunc(eth1BlockHash)),
				"finalizedPayloadBlockHash": fmt.Sprintf("%#x", bytesutil.Trunc(finalizedHash[:])),
			}).Info("Called fork choice updated with optimistic block")
			return payloadID, nil
		case execution.ErrInvalidPayloadStatus:
			forkchoiceUpdatedInvalidNodeCount.Inc()
			headRoot := arg.headRoot
			if len(lastValidHash) == 0 {
				lastValidHash = defaultLatestValidHash
			}
			invalidRoots, err := s.ForkChoicer().SetOptimisticToInvalid(ctx, headRoot, headBlk.ParentRoot(), bytesutil.ToBytes32(lastValidHash))
			if err != nil {
				log.WithError(err).Error("Could not set head root to invalid")
				return nil, nil
			}
			if err := s.removeInvalidBlockAndState(ctx, invalidRoots); err != nil {
				log.WithError(err).Error("Could not remove invalid block and state")
				return nil, nil
			}

			r, err := s.cfg.ForkChoiceStore.Head(ctx, s.justifiedBalances.balances)
			if err != nil {
				log.WithFields(logrus.Fields{
					"slot":                 headBlk.Slot(),
					"blockRoot":            fmt.Sprintf("%#x", bytesutil.Trunc(headRoot[:])),
					"invalidChildrenCount": len(invalidRoots),
				}).Warn("Pruned invalid blocks, could not update head root")
				return nil, invalidBlock{error: ErrInvalidPayload, root: arg.headRoot, invalidAncestorRoots: invalidRoots}
			}
			b, err := s.getBlock(ctx, r)
			if err != nil {
				log.WithError(err).Error("Could not get head block")
				return nil, nil
			}
			st, err := s.cfg.StateGen.StateByRoot(ctx, r)
			if err != nil {
				log.WithError(err).Error("Could not get head state")
				return nil, nil
			}
			pid, err := s.notifyForkchoiceUpdate(ctx, &notifyForkchoiceUpdateArg{
				headState: st,
				headRoot:  r,
				headBlock: b.Block(),
			})
			if err != nil {
				return nil, err // Returning err because it's recursive here.
			}

			if err := s.saveHead(ctx, r, b, st); err != nil {
				log.WithError(err).Error("could not save head after pruning invalid blocks")
			}

			log.WithFields(logrus.Fields{
				"slot":                 headBlk.Slot(),
				"blockRoot":            fmt.Sprintf("%#x", bytesutil.Trunc(headRoot[:])),
				"invalidChildrenCount": len(invalidRoots),
				"newHeadRoot":          fmt.Sprintf("%#x", bytesutil.Trunc(r[:])),
			}).Warn("Pruned invalid blocks")
			return pid, invalidBlock{error: ErrInvalidPayload, root: arg.headRoot, invalidAncestorRoots: invalidRoots}

		default:
			log.WithError(err).Error(ErrUndefinedExecutionEngineError)
			return nil, nil
		}
	}
	log.WithField("payloadID", fmt.Sprintf("%#x", payloadID)).WithField("lastValidHash", fmt.Sprintf("%#x", lastValidHash)).Infof("notifyForkchoiceUpdate, no error from ee call")
	forkchoiceUpdatedValidNodeCount.Inc()
	if err := s.cfg.ForkChoiceStore.SetOptimisticToValid(ctx, arg.headRoot); err != nil {
		log.WithField("headRoot", fmt.Sprintf("%#x", arg.headRoot)).WithField("payloadID", fmt.Sprintf("%#x", payloadID)).WithField("lastValidHash", fmt.Sprintf("%#x", lastValidHash)).WithError(err).Error("Could not set head root to valid")
		return nil, nil
	}
<<<<<<< HEAD
	log.Infof("notifyForkchoiceUpdate, set optimistic to valid for root=%#x", arg.headRoot)
	if hasAttr && payloadID != nil { // If the forkchoice update call has an attribute, update the proposer payload ID cache.
=======
	// If the forkchoice update call has an attribute, update the proposer payload ID cache.
	if hasAttr && payloadID != nil {
>>>>>>> e1a2267f
		var pId [8]byte
		copy(pId[:], payloadID[:])
		s.cfg.ProposerSlotIndexCache.SetProposerAndPayloadIDs(nextSlot, proposerId, pId, arg.headRoot)
		log.Infof("notifyForkchoiceUpdate, SetProposerAndPayloadIDs(nextSlot=%d, proposerId=%d, pId=%#x, arg.headRoot=%#x)", nextSlot, proposerId, pId, arg.headRoot)
	} else if hasAttr && payloadID == nil {
		log.WithFields(logrus.Fields{
			"blockHash": fmt.Sprintf("%#x", eth1BlockHash),
			"slot":      headBlk.Slot(),
		}).Error("Received nil payload ID on VALID engine response")
	}
	return payloadID, nil
}

// getPayloadHash returns the payload hash given the block root.
// if the block is before bellatrix fork epoch, it returns the zero hash.
func (s *Service) getPayloadHash(ctx context.Context, root []byte) ([32]byte, error) {
	blk, err := s.getBlock(ctx, s.ensureRootNotZeros(bytesutil.ToBytes32(root)))
	if err != nil {
		return [32]byte{}, err
	}
	if blocks.IsPreBellatrixVersion(blk.Block().Version()) {
		return params.BeaconConfig().ZeroHash, nil
	}
	payload, err := blk.Block().Body().Execution()
	if err != nil {
		return [32]byte{}, errors.Wrap(err, "could not get execution payload")
	}
	return bytesutil.ToBytes32(payload.BlockHash()), nil
}

// notifyNewPayload signals execution engine on a new payload.
// It returns true if the EL has returned VALID for the block
func (s *Service) notifyNewPayload(ctx context.Context, postStateVersion int,
	postStateHeader interfaces.ExecutionData, blk interfaces.SignedBeaconBlock) (bool, error) {
	ctx, span := trace.StartSpan(ctx, "blockChain.notifyNewPayload")
	defer span.End()

	// Execution payload is only supported in Bellatrix and beyond. Pre
	// merge blocks are never optimistic
	if blocks.IsPreBellatrixVersion(postStateVersion) {
		return true, nil
	}
	if err := consensusblocks.BeaconBlockIsNil(blk); err != nil {
		return false, err
	}
	body := blk.Block().Body()
	enabled, err := blocks.IsExecutionEnabledUsingHeader(postStateHeader, body)
	if err != nil {
		return false, errors.Wrap(invalidBlock{error: err}, "could not determine if execution is enabled")
	}
	if !enabled {
		return true, nil
	}
	payload, err := body.Execution()
	if err != nil {
		return false, errors.Wrap(invalidBlock{error: err}, "could not get execution payload")
	}
	lastValidHash, err := s.cfg.ExecutionEngineCaller.NewPayload(ctx, payload)
	switch err {
	case nil:
		newPayloadValidNodeCount.Inc()
		return true, nil
	case execution.ErrAcceptedSyncingPayloadStatus:
		newPayloadOptimisticNodeCount.Inc()
		log.WithFields(logrus.Fields{
			"slot":             blk.Block().Slot(),
			"payloadBlockHash": fmt.Sprintf("%#x", bytesutil.Trunc(payload.BlockHash())),
		}).Info("Called new payload with optimistic block")
		return false, nil
	case execution.ErrInvalidPayloadStatus:
		newPayloadInvalidNodeCount.Inc()
		root, err := blk.Block().HashTreeRoot()
		if err != nil {
			return false, err
		}
		invalidRoots, err := s.ForkChoicer().SetOptimisticToInvalid(ctx, root, blk.Block().ParentRoot(), bytesutil.ToBytes32(lastValidHash))
		if err != nil {
			return false, err
		}
		if err := s.removeInvalidBlockAndState(ctx, invalidRoots); err != nil {
			return false, err
		}
		log.WithFields(logrus.Fields{
			"slot":                 blk.Block().Slot(),
			"blockRoot":            fmt.Sprintf("%#x", root),
			"invalidChildrenCount": len(invalidRoots),
		}).Warn("Pruned invalid blocks")
		return false, invalidBlock{
			invalidAncestorRoots: invalidRoots,
			error:                ErrInvalidPayload,
		}
	case execution.ErrInvalidBlockHashPayloadStatus:
		newPayloadInvalidNodeCount.Inc()
		return false, ErrInvalidBlockHashPayloadStatus
	default:
		return false, errors.WithMessage(ErrUndefinedExecutionEngineError, err.Error())
	}
}

// getPayloadAttributes returns the payload attributes for the given state and slot.
// The attribute is required to initiate a payload build process in the context of an `engine_forkchoiceUpdated` call.
func (s *Service) getPayloadAttribute(ctx context.Context, st state.BeaconState, slot types.Slot) (bool, payloadattribute.Attributer, types.ValidatorIndex, error) {
	emptyAttri := payloadattribute.EmptyWithVersion(st.Version())
	// Root is `[32]byte{}` since we are retrieving proposer ID of a given slot. During insertion at assignment the root was not known.
	proposerID, _, ok := s.cfg.ProposerSlotIndexCache.GetProposerPayloadIDs(slot, [32]byte{} /* root */)
	if !ok { // There's no need to build attribute if there is no proposer for slot.
		return false, emptyAttri, 0, nil
	}
	log.Infof("getPayloadAttribute, GetProposerPayloadIDs(nextSlot=%d, arg.headRoot=%#x,idx=%v)", slot, [32]byte{}, proposerID)

	// Get previous randao.
	st = st.Copy()
	st, err := transition.ProcessSlotsIfPossible(ctx, st, slot)
	if err != nil {
		return false, emptyAttri, 0, err
	}
	prevRando, err := helpers.RandaoMix(st, time.CurrentEpoch(st))
	if err != nil {
		return false, emptyAttri, 0, err
	}

	// Get fee recipient.
	feeRecipient := params.BeaconConfig().DefaultFeeRecipient
	recipient, err := s.cfg.BeaconDB.FeeRecipientByValidatorID(ctx, proposerID)
	switch {
	case errors.Is(err, kv.ErrNotFoundFeeRecipient):
		if feeRecipient.String() == params.BeaconConfig().EthBurnAddressHex {
			logrus.WithFields(logrus.Fields{
				"validatorIndex": proposerID,
				"burnAddress":    params.BeaconConfig().EthBurnAddressHex,
			}).Warn("Fee recipient is currently using the burn address, " +
				"you will not be rewarded transaction fees on this setting. " +
				"Please set a different eth address as the fee recipient. " +
				"Please refer to our documentation for instructions")
		}
	case err != nil:
		return false, emptyAttri, 0, errors.Wrap(err, "could not get fee recipient in db")
	default:
		feeRecipient = recipient
	}

	// Get timestamp.
	t, err := slots.ToTime(uint64(s.genesisTime.Unix()), slot)
	if err != nil {
		return false, emptyAttri, 0, err
	}

	var attr payloadattribute.Attributer
	switch st.Version() {
	case version.Capella:
		withdrawals, err := st.ExpectedWithdrawals()
		if err != nil {
			return false, emptyAttri, 0, errors.Wrap(err, "could not get expected withdrawals")
		}
		attr, err = payloadattribute.New(&enginev1.PayloadAttributesV2{
			Timestamp:             uint64(t.Unix()),
			PrevRandao:            prevRando,
			SuggestedFeeRecipient: feeRecipient.Bytes(),
			Withdrawals:           withdrawals,
		})
		if err != nil {
			return false, emptyAttri, 0, err
		}
	case version.Bellatrix:
		attr, err = payloadattribute.New(&enginev1.PayloadAttributes{
			Timestamp:             uint64(t.Unix()),
			PrevRandao:            prevRando,
			SuggestedFeeRecipient: feeRecipient.Bytes(),
		})
		if err != nil {
			return false, emptyAttri, 0, err
		}
	default:
		return false, emptyAttri, 0, errors.New("unknown state version")
	}

	return true, attr, proposerID, nil
}

// removeInvalidBlockAndState removes the invalid block and its corresponding state from the cache and DB.
func (s *Service) removeInvalidBlockAndState(ctx context.Context, blkRoots [][32]byte) error {
	for _, root := range blkRoots {
		if err := s.cfg.StateGen.DeleteStateFromCaches(ctx, root); err != nil {
			return err
		}

		// Delete block also deletes the state as well.
		if err := s.cfg.BeaconDB.DeleteBlock(ctx, root); err != nil {
			// TODO(10487): If a caller requests to delete a root that's justified and finalized. We should gracefully shutdown.
			// This is an irreparable condition, it would me a justified or finalized block has become invalid.
			return err
		}
	}
	return nil
}<|MERGE_RESOLUTION|>--- conflicted
+++ resolved
@@ -172,13 +172,8 @@
 		log.WithField("headRoot", fmt.Sprintf("%#x", arg.headRoot)).WithField("payloadID", fmt.Sprintf("%#x", payloadID)).WithField("lastValidHash", fmt.Sprintf("%#x", lastValidHash)).WithError(err).Error("Could not set head root to valid")
 		return nil, nil
 	}
-<<<<<<< HEAD
-	log.Infof("notifyForkchoiceUpdate, set optimistic to valid for root=%#x", arg.headRoot)
-	if hasAttr && payloadID != nil { // If the forkchoice update call has an attribute, update the proposer payload ID cache.
-=======
 	// If the forkchoice update call has an attribute, update the proposer payload ID cache.
 	if hasAttr && payloadID != nil {
->>>>>>> e1a2267f
 		var pId [8]byte
 		copy(pId[:], payloadID[:])
 		s.cfg.ProposerSlotIndexCache.SetProposerAndPayloadIDs(nextSlot, proposerId, pId, arg.headRoot)
