load("@io_bazel_rules_go//go:def.bzl", "go_library", "go_test")

go_library(
    name = "go_default_library",
    srcs = ["state_generator.go"],
    importpath = "github.com/prysmaticlabs/prysm/beacon-chain/blockchain/stategenerator",
    visibility = ["//beacon-chain:__subpackages__"],
    deps = [
        "//beacon-chain/core/state:go_default_library",
        "//beacon-chain/db:go_default_library",
        "//proto/beacon/p2p/v1:go_default_library",
        "//shared/bytesutil:go_default_library",
<<<<<<< HEAD
        "//shared/ssz:go_default_library",
=======
        "@com_github_prysmaticlabs_go_ssz//:go_default_library",
>>>>>>> fda0310e
        "@com_github_sirupsen_logrus//:go_default_library",
        "@io_opencensus_go//trace:go_default_library",
    ],
)

go_test(
    name = "go_default_test",
    srcs = ["state_generator_test.go"],
    embed = [":go_default_library"],
    deps = [
        "//beacon-chain/chaintest/backend:go_default_library",
        "//beacon-chain/db:go_default_library",
        "//shared/featureconfig:go_default_library",
        "@com_github_gogo_protobuf//proto:go_default_library",
    ],
)<|MERGE_RESOLUTION|>--- conflicted
+++ resolved
@@ -10,11 +10,7 @@
         "//beacon-chain/db:go_default_library",
         "//proto/beacon/p2p/v1:go_default_library",
         "//shared/bytesutil:go_default_library",
-<<<<<<< HEAD
-        "//shared/ssz:go_default_library",
-=======
         "@com_github_prysmaticlabs_go_ssz//:go_default_library",
->>>>>>> fda0310e
         "@com_github_sirupsen_logrus//:go_default_library",
         "@io_opencensus_go//trace:go_default_library",
     ],
