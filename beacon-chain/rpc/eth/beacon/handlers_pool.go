package beacon

import (
	"context"
	"encoding/json"
	"errors"
	"fmt"
	"io"
	"net/http"
	"strings"
	"time"

	"github.com/prysmaticlabs/prysm/v5/api/server"
	"github.com/prysmaticlabs/prysm/v5/api/server/structs"
	"github.com/prysmaticlabs/prysm/v5/beacon-chain/core/blocks"
	"github.com/prysmaticlabs/prysm/v5/beacon-chain/core/feed"
	"github.com/prysmaticlabs/prysm/v5/beacon-chain/core/feed/operation"
	corehelpers "github.com/prysmaticlabs/prysm/v5/beacon-chain/core/helpers"
	"github.com/prysmaticlabs/prysm/v5/beacon-chain/core/transition"
	"github.com/prysmaticlabs/prysm/v5/beacon-chain/rpc/core"
	"github.com/prysmaticlabs/prysm/v5/beacon-chain/rpc/eth/shared"
	"github.com/prysmaticlabs/prysm/v5/config/features"
	consensus_types "github.com/prysmaticlabs/prysm/v5/consensus-types"
	"github.com/prysmaticlabs/prysm/v5/consensus-types/primitives"
	"github.com/prysmaticlabs/prysm/v5/crypto/bls"
	"github.com/prysmaticlabs/prysm/v5/network/httputil"
	eth "github.com/prysmaticlabs/prysm/v5/proto/prysm/v1alpha1"
	"github.com/prysmaticlabs/prysm/v5/runtime/version"
	"github.com/prysmaticlabs/prysm/v5/time/slots"
	"go.opencensus.io/trace"
)

const broadcastBLSChangesRateLimit = 128

// ListAttestations retrieves attestations known by the node but
// not necessarily incorporated into any block. Allows filtering by committee index or slot.
func (s *Server) ListAttestations(w http.ResponseWriter, r *http.Request) {
	_, span := trace.StartSpan(r.Context(), "beacon.ListAttestations")
	defer span.End()

	rawSlot, slot, ok := shared.UintFromQuery(w, r, "slot", false)
	if !ok {
		return
	}
	rawCommitteeIndex, committeeIndex, ok := shared.UintFromQuery(w, r, "committee_index", false)
	if !ok {
		return
	}

	attestations := s.AttestationsPool.AggregatedAttestations()
	unaggAtts, err := s.AttestationsPool.UnaggregatedAttestations()
	if err != nil {
		httputil.HandleError(w, "Could not get unaggregated attestations: "+err.Error(), http.StatusInternalServerError)
		return
	}
	attestations = append(attestations, unaggAtts...)
	isEmptyReq := rawSlot == "" && rawCommitteeIndex == ""
	if isEmptyReq {
		allAtts := make([]*structs.Attestation, len(attestations))
		for i, att := range attestations {
			a, ok := att.(*eth.Attestation)
			if ok {
				allAtts[i] = structs.AttFromConsensus(a)
<<<<<<< HEAD
=======
			} else {
				httputil.HandleError(w, fmt.Sprintf("unable to convert attestations of type %T", att), http.StatusInternalServerError)
				return
>>>>>>> ba43e2e4
			}
		}
		httputil.WriteJson(w, &structs.ListAttestationsResponse{Data: allAtts})
		return
	}

	bothDefined := rawSlot != "" && rawCommitteeIndex != ""
	filteredAtts := make([]*structs.Attestation, 0, len(attestations))
	for _, att := range attestations {
		committeeIndexMatch := rawCommitteeIndex != "" && att.GetData().CommitteeIndex == primitives.CommitteeIndex(committeeIndex)
		slotMatch := rawSlot != "" && att.GetData().Slot == primitives.Slot(slot)
		shouldAppend := (bothDefined && committeeIndexMatch && slotMatch) || (!bothDefined && (committeeIndexMatch || slotMatch))
		if shouldAppend {
			a, ok := att.(*eth.Attestation)
			if ok {
				filteredAtts = append(filteredAtts, structs.AttFromConsensus(a))
<<<<<<< HEAD
=======
			} else {
				httputil.HandleError(w, fmt.Sprintf("unable to convert attestations of type %T", att), http.StatusInternalServerError)
				return
>>>>>>> ba43e2e4
			}
		}
	}
	httputil.WriteJson(w, &structs.ListAttestationsResponse{Data: filteredAtts})
}

// SubmitAttestations submits an attestation object to node. If the attestation passes all validation
// constraints, node MUST publish the attestation on an appropriate subnet.
func (s *Server) SubmitAttestations(w http.ResponseWriter, r *http.Request) {
	ctx, span := trace.StartSpan(r.Context(), "beacon.SubmitAttestations")
	defer span.End()

	var req structs.SubmitAttestationsRequest
	err := json.NewDecoder(r.Body).Decode(&req.Data)
	switch {
	case err == io.EOF:
		httputil.HandleError(w, "No data submitted", http.StatusBadRequest)
		return
	case err != nil:
		httputil.HandleError(w, "Could not decode request body: "+err.Error(), http.StatusBadRequest)
		return
	}
	if len(req.Data) == 0 {
		httputil.HandleError(w, "No data submitted", http.StatusBadRequest)
		return
	}

	var validAttestations []*eth.Attestation
	var attFailures []*server.IndexedVerificationFailure
	for i, sourceAtt := range req.Data {
		att, err := sourceAtt.ToConsensus()
		if err != nil {
			attFailures = append(attFailures, &server.IndexedVerificationFailure{
				Index:   i,
				Message: "Could not convert request attestation to consensus attestation: " + err.Error(),
			})
			continue
		}
		if _, err = bls.SignatureFromBytes(att.Signature); err != nil {
			attFailures = append(attFailures, &server.IndexedVerificationFailure{
				Index:   i,
				Message: "Incorrect attestation signature: " + err.Error(),
			})
			continue
		}

		// Broadcast the unaggregated attestation on a feed to notify other services in the beacon node
		// of a received unaggregated attestation.
		// Note we can't send for aggregated att because we don't have selection proof.
		if !corehelpers.IsAggregated(att) {
			s.OperationNotifier.OperationFeed().Send(&feed.Event{
				Type: operation.UnaggregatedAttReceived,
				Data: &operation.UnAggregatedAttReceivedData{
					Attestation: att,
				},
			})
		}

		validAttestations = append(validAttestations, att)
	}

	failedBroadcasts := make([]string, 0)
	for i, att := range validAttestations {
		// Determine subnet to broadcast attestation to
		wantedEpoch := slots.ToEpoch(att.Data.Slot)
		vals, err := s.HeadFetcher.HeadValidatorsIndices(ctx, wantedEpoch)
		if err != nil {
			httputil.HandleError(w, "Could not get head validator indices: "+err.Error(), http.StatusInternalServerError)
			return
		}
		subnet := corehelpers.ComputeSubnetFromCommitteeAndSlot(uint64(len(vals)), att.Data.CommitteeIndex, att.Data.Slot)

		if err = s.Broadcaster.BroadcastAttestation(ctx, subnet, att); err != nil {
			log.WithError(err).Errorf("could not broadcast attestation at index %d", i)
		}

		if corehelpers.IsAggregated(att) {
			if err = s.AttestationsPool.SaveAggregatedAttestation(att); err != nil {
				log.WithError(err).Error("could not save aggregated attestation")
			}
		} else {
			if err = s.AttestationsPool.SaveUnaggregatedAttestation(att); err != nil {
				log.WithError(err).Error("could not save unaggregated attestation")
			}
		}
	}
	if len(failedBroadcasts) > 0 {
		httputil.HandleError(
			w,
			fmt.Sprintf("Attestations at index %s could not be broadcasted", strings.Join(failedBroadcasts, ", ")),
			http.StatusInternalServerError,
		)
		return
	}

	if len(attFailures) > 0 {
		failuresErr := &server.IndexedVerificationFailureError{
			Code:     http.StatusBadRequest,
			Message:  "One or more attestations failed validation",
			Failures: attFailures,
		}
		httputil.WriteError(w, failuresErr)
	}
}

// ListVoluntaryExits retrieves voluntary exits known by the node but
// not necessarily incorporated into any block.
func (s *Server) ListVoluntaryExits(w http.ResponseWriter, r *http.Request) {
	_, span := trace.StartSpan(r.Context(), "beacon.ListVoluntaryExits")
	defer span.End()

	sourceExits, err := s.VoluntaryExitsPool.PendingExits()
	if err != nil {
		httputil.HandleError(w, "Could not get exits from the pool: "+err.Error(), http.StatusInternalServerError)
		return
	}
	exits := make([]*structs.SignedVoluntaryExit, len(sourceExits))
	for i, e := range sourceExits {
		exits[i] = structs.SignedExitFromConsensus(e)
	}

	httputil.WriteJson(w, &structs.ListVoluntaryExitsResponse{Data: exits})
}

// SubmitVoluntaryExit submits a SignedVoluntaryExit object to node's pool
// and if passes validation node MUST broadcast it to network.
func (s *Server) SubmitVoluntaryExit(w http.ResponseWriter, r *http.Request) {
	ctx, span := trace.StartSpan(r.Context(), "beacon.SubmitVoluntaryExit")
	defer span.End()

	var req structs.SignedVoluntaryExit
	err := json.NewDecoder(r.Body).Decode(&req)
	switch {
	case err == io.EOF:
		httputil.HandleError(w, "No data submitted", http.StatusBadRequest)
		return
	case err != nil:
		httputil.HandleError(w, "Could not decode request body: "+err.Error(), http.StatusBadRequest)
		return
	}

	exit, err := req.ToConsensus()
	if err != nil {
		httputil.HandleError(w, "Could not convert request exit to consensus exit: "+err.Error(), http.StatusBadRequest)
		return
	}

	headState, err := s.ChainInfoFetcher.HeadState(ctx)
	if err != nil {
		httputil.HandleError(w, "Could not get head state: "+err.Error(), http.StatusInternalServerError)
		return
	}
	epochStart, err := slots.EpochStart(exit.Exit.Epoch)
	if err != nil {
		httputil.HandleError(w, "Could not get epoch start: "+err.Error(), http.StatusInternalServerError)
		return
	}
	headState, err = transition.ProcessSlotsIfPossible(ctx, headState, epochStart)
	if err != nil {
		httputil.HandleError(w, "Could not process slots: "+err.Error(), http.StatusInternalServerError)
		return
	}
	val, err := headState.ValidatorAtIndexReadOnly(exit.Exit.ValidatorIndex)
	if err != nil {
		if errors.Is(err, consensus_types.ErrOutOfBounds) {
			httputil.HandleError(w, "Could not get validator: "+err.Error(), http.StatusBadRequest)
			return
		}
		httputil.HandleError(w, "Could not get validator: "+err.Error(), http.StatusInternalServerError)
		return
	}
	if err = blocks.VerifyExitAndSignature(val, headState, exit); err != nil {
		httputil.HandleError(w, "Invalid exit: "+err.Error(), http.StatusBadRequest)
		return
	}

	s.VoluntaryExitsPool.InsertVoluntaryExit(exit)
	if err = s.Broadcaster.Broadcast(ctx, exit); err != nil {
		httputil.HandleError(w, "Could not broadcast exit: "+err.Error(), http.StatusInternalServerError)
		return
	}
}

// SubmitSyncCommitteeSignatures submits sync committee signature objects to the node.
func (s *Server) SubmitSyncCommitteeSignatures(w http.ResponseWriter, r *http.Request) {
	ctx, span := trace.StartSpan(r.Context(), "beacon.SubmitPoolSyncCommitteeSignatures")
	defer span.End()

	var req structs.SubmitSyncCommitteeSignaturesRequest
	err := json.NewDecoder(r.Body).Decode(&req.Data)
	switch {
	case err == io.EOF:
		httputil.HandleError(w, "No data submitted", http.StatusBadRequest)
		return
	case err != nil:
		httputil.HandleError(w, "Could not decode request body: "+err.Error(), http.StatusBadRequest)
		return
	}
	if len(req.Data) == 0 {
		httputil.HandleError(w, "No data submitted", http.StatusBadRequest)
		return
	}

	var validMessages []*eth.SyncCommitteeMessage
	var msgFailures []*server.IndexedVerificationFailure
	for i, sourceMsg := range req.Data {
		msg, err := sourceMsg.ToConsensus()
		if err != nil {
			msgFailures = append(msgFailures, &server.IndexedVerificationFailure{
				Index:   i,
				Message: "Could not convert request message to consensus message: " + err.Error(),
			})
			continue
		}
		validMessages = append(validMessages, msg)
	}

	for _, msg := range validMessages {
		if rpcerr := s.CoreService.SubmitSyncMessage(ctx, msg); rpcerr != nil {
			httputil.HandleError(w, "Could not submit message: "+rpcerr.Err.Error(), core.ErrorReasonToHTTP(rpcerr.Reason))
			return
		}
	}

	if len(msgFailures) > 0 {
		failuresErr := &server.IndexedVerificationFailureError{
			Code:     http.StatusBadRequest,
			Message:  "One or more messages failed validation",
			Failures: msgFailures,
		}
		httputil.WriteError(w, failuresErr)
	}
}

// SubmitBLSToExecutionChanges submits said object to the node's pool
// if it passes validation the node must broadcast it to the network.
func (s *Server) SubmitBLSToExecutionChanges(w http.ResponseWriter, r *http.Request) {
	ctx, span := trace.StartSpan(r.Context(), "beacon.SubmitBLSToExecutionChanges")
	defer span.End()
	st, err := s.ChainInfoFetcher.HeadStateReadOnly(ctx)
	if err != nil {
		httputil.HandleError(w, fmt.Sprintf("Could not get head state: %v", err), http.StatusInternalServerError)
		return
	}
	var failures []*server.IndexedVerificationFailure
	var toBroadcast []*eth.SignedBLSToExecutionChange

	var req []*structs.SignedBLSToExecutionChange
	err = json.NewDecoder(r.Body).Decode(&req)
	switch {
	case err == io.EOF:
		httputil.HandleError(w, "No data submitted", http.StatusBadRequest)
		return
	case err != nil:
		httputil.HandleError(w, "Could not decode request body: "+err.Error(), http.StatusBadRequest)
		return
	}
	if len(req) == 0 {
		httputil.HandleError(w, "No data submitted", http.StatusBadRequest)
		return
	}

	for i, change := range req {
		sbls, err := change.ToConsensus()
		if err != nil {
			failures = append(failures, &server.IndexedVerificationFailure{
				Index:   i,
				Message: "Unable to decode SignedBLSToExecutionChange: " + err.Error(),
			})
			continue
		}
		_, err = blocks.ValidateBLSToExecutionChange(st, sbls)
		if err != nil {
			failures = append(failures, &server.IndexedVerificationFailure{
				Index:   i,
				Message: "Could not validate SignedBLSToExecutionChange: " + err.Error(),
			})
			continue
		}
		if err := blocks.VerifyBLSChangeSignature(st, sbls); err != nil {
			failures = append(failures, &server.IndexedVerificationFailure{
				Index:   i,
				Message: "Could not validate signature: " + err.Error(),
			})
			continue
		}
		s.OperationNotifier.OperationFeed().Send(&feed.Event{
			Type: operation.BLSToExecutionChangeReceived,
			Data: &operation.BLSToExecutionChangeReceivedData{
				Change: sbls,
			},
		})
		s.BLSChangesPool.InsertBLSToExecChange(sbls)
		if st.Version() >= version.Capella {
			toBroadcast = append(toBroadcast, sbls)
		}
	}
	go s.broadcastBLSChanges(ctx, toBroadcast)
	if len(failures) > 0 {
		failuresErr := &server.IndexedVerificationFailureError{
			Code:     http.StatusBadRequest,
			Message:  "One or more BLSToExecutionChange failed validation",
			Failures: failures,
		}
		httputil.WriteError(w, failuresErr)
	}
}

// broadcastBLSBatch broadcasts the first `broadcastBLSChangesRateLimit` messages from the slice pointed to by ptr.
// It validates the messages again because they could have been invalidated by being included in blocks since the last validation.
// It removes the messages from the slice and modifies it in place.
func (s *Server) broadcastBLSBatch(ctx context.Context, ptr *[]*eth.SignedBLSToExecutionChange) {
	limit := broadcastBLSChangesRateLimit
	if len(*ptr) < broadcastBLSChangesRateLimit {
		limit = len(*ptr)
	}
	st, err := s.ChainInfoFetcher.HeadStateReadOnly(ctx)
	if err != nil {
		log.WithError(err).Error("could not get head state")
		return
	}
	for _, ch := range (*ptr)[:limit] {
		if ch != nil {
			_, err := blocks.ValidateBLSToExecutionChange(st, ch)
			if err != nil {
				log.WithError(err).Error("could not validate BLS to execution change")
				continue
			}
			if err := s.Broadcaster.Broadcast(ctx, ch); err != nil {
				log.WithError(err).Error("could not broadcast BLS to execution changes.")
			}
		}
	}
	*ptr = (*ptr)[limit:]
}

func (s *Server) broadcastBLSChanges(ctx context.Context, changes []*eth.SignedBLSToExecutionChange) {
	s.broadcastBLSBatch(ctx, &changes)
	if len(changes) == 0 {
		return
	}

	ticker := time.NewTicker(500 * time.Millisecond)
	for {
		select {
		case <-ctx.Done():
			return
		case <-ticker.C:
			s.broadcastBLSBatch(ctx, &changes)
			if len(changes) == 0 {
				return
			}
		}
	}
}

// ListBLSToExecutionChanges retrieves BLS to execution changes known by the node but not necessarily incorporated into any block
func (s *Server) ListBLSToExecutionChanges(w http.ResponseWriter, r *http.Request) {
	_, span := trace.StartSpan(r.Context(), "beacon.ListBLSToExecutionChanges")
	defer span.End()

	sourceChanges, err := s.BLSChangesPool.PendingBLSToExecChanges()
	if err != nil {
		httputil.HandleError(w, fmt.Sprintf("Could not get BLS to execution changes: %v", err), http.StatusInternalServerError)
		return
	}

	httputil.WriteJson(w, &structs.BLSToExecutionChangesPoolResponse{
		Data: structs.SignedBLSChangesFromConsensus(sourceChanges),
	})
}

// GetAttesterSlashings retrieves attester slashings known by the node but
// not necessarily incorporated into any block.
func (s *Server) GetAttesterSlashings(w http.ResponseWriter, r *http.Request) {
	ctx, span := trace.StartSpan(r.Context(), "beacon.GetAttesterSlashings")
	defer span.End()

	headState, err := s.ChainInfoFetcher.HeadStateReadOnly(ctx)
	if err != nil {
		httputil.HandleError(w, "Could not get head state: "+err.Error(), http.StatusInternalServerError)
		return
	}
	sourceSlashings := s.SlashingsPool.PendingAttesterSlashings(ctx, headState, true /* return unlimited slashings */)
	ss := make([]*eth.AttesterSlashing, 0, len(sourceSlashings))
	for _, slashing := range sourceSlashings {
		s, ok := slashing.(*eth.AttesterSlashing)
		if ok {
			ss = append(ss, s)
		} else {
			httputil.HandleError(w, fmt.Sprintf("unable to convert slashing of type %T", slashing), http.StatusInternalServerError)
			return
		}
	}
	slashings := structs.AttesterSlashingsFromConsensus(ss)

	httputil.WriteJson(w, &structs.GetAttesterSlashingsResponse{Data: slashings})
}

// SubmitAttesterSlashing submits an attester slashing object to node's pool and
// if passes validation node MUST broadcast it to network.
func (s *Server) SubmitAttesterSlashing(w http.ResponseWriter, r *http.Request) {
	ctx, span := trace.StartSpan(r.Context(), "beacon.SubmitAttesterSlashing")
	defer span.End()

	var req structs.AttesterSlashing
	err := json.NewDecoder(r.Body).Decode(&req)
	switch {
	case err == io.EOF:
		httputil.HandleError(w, "No data submitted", http.StatusBadRequest)
		return
	case err != nil:
		httputil.HandleError(w, "Could not decode request body: "+err.Error(), http.StatusBadRequest)
		return
	}

	slashing, err := req.ToConsensus()
	if err != nil {
		httputil.HandleError(w, "Could not convert request slashing to consensus slashing: "+err.Error(), http.StatusBadRequest)
		return
	}
	headState, err := s.ChainInfoFetcher.HeadState(ctx)
	if err != nil {
		httputil.HandleError(w, "Could not get head state: "+err.Error(), http.StatusInternalServerError)
		return
	}
	headState, err = transition.ProcessSlotsIfPossible(ctx, headState, slashing.Attestation_1.Data.Slot)
	if err != nil {
		httputil.HandleError(w, "Could not process slots: "+err.Error(), http.StatusInternalServerError)
		return
	}
	err = blocks.VerifyAttesterSlashing(ctx, headState, slashing)
	if err != nil {
		httputil.HandleError(w, "Invalid attester slashing: "+err.Error(), http.StatusBadRequest)
		return
	}
	err = s.SlashingsPool.InsertAttesterSlashing(ctx, headState, slashing)
	if err != nil {
		httputil.HandleError(w, "Could not insert attester slashing into pool: "+err.Error(), http.StatusInternalServerError)
		return
	}
	// notify events
	s.OperationNotifier.OperationFeed().Send(&feed.Event{
		Type: operation.AttesterSlashingReceived,
		Data: &operation.AttesterSlashingReceivedData{
			AttesterSlashing: slashing,
		},
	})
	if !features.Get().DisableBroadcastSlashings {
		if err = s.Broadcaster.Broadcast(ctx, slashing); err != nil {
			httputil.HandleError(w, "Could not broadcast slashing object: "+err.Error(), http.StatusInternalServerError)
			return
		}
	}
}

// GetProposerSlashings retrieves proposer slashings known by the node
// but not necessarily incorporated into any block.
func (s *Server) GetProposerSlashings(w http.ResponseWriter, r *http.Request) {
	ctx, span := trace.StartSpan(r.Context(), "beacon.GetProposerSlashings")
	defer span.End()

	headState, err := s.ChainInfoFetcher.HeadStateReadOnly(ctx)
	if err != nil {
		httputil.HandleError(w, "Could not get head state: "+err.Error(), http.StatusInternalServerError)
		return
	}
	sourceSlashings := s.SlashingsPool.PendingProposerSlashings(ctx, headState, true /* return unlimited slashings */)
	slashings := structs.ProposerSlashingsFromConsensus(sourceSlashings)

	httputil.WriteJson(w, &structs.GetProposerSlashingsResponse{Data: slashings})
}

// SubmitProposerSlashing submits a proposer slashing object to node's pool and if
// passes validation node MUST broadcast it to network.
func (s *Server) SubmitProposerSlashing(w http.ResponseWriter, r *http.Request) {
	ctx, span := trace.StartSpan(r.Context(), "beacon.SubmitProposerSlashing")
	defer span.End()

	var req structs.ProposerSlashing
	err := json.NewDecoder(r.Body).Decode(&req)
	switch {
	case err == io.EOF:
		httputil.HandleError(w, "No data submitted", http.StatusBadRequest)
		return
	case err != nil:
		httputil.HandleError(w, "Could not decode request body: "+err.Error(), http.StatusBadRequest)
		return
	}

	slashing, err := req.ToConsensus()
	if err != nil {
		httputil.HandleError(w, "Could not convert request slashing to consensus slashing: "+err.Error(), http.StatusBadRequest)
		return
	}
	headState, err := s.ChainInfoFetcher.HeadState(ctx)
	if err != nil {
		httputil.HandleError(w, "Could not get head state: "+err.Error(), http.StatusInternalServerError)
		return
	}
	headState, err = transition.ProcessSlotsIfPossible(ctx, headState, slashing.Header_1.Header.Slot)
	if err != nil {
		httputil.HandleError(w, "Could not process slots: "+err.Error(), http.StatusInternalServerError)
		return
	}
	err = blocks.VerifyProposerSlashing(headState, slashing)
	if err != nil {
		httputil.HandleError(w, "Invalid proposer slashing: "+err.Error(), http.StatusBadRequest)
		return
	}

	err = s.SlashingsPool.InsertProposerSlashing(ctx, headState, slashing)
	if err != nil {
		httputil.HandleError(w, "Could not insert proposer slashing into pool: "+err.Error(), http.StatusInternalServerError)
		return
	}

	// notify events
	s.OperationNotifier.OperationFeed().Send(&feed.Event{
		Type: operation.ProposerSlashingReceived,
		Data: &operation.ProposerSlashingReceivedData{
			ProposerSlashing: slashing,
		},
	})

	if !features.Get().DisableBroadcastSlashings {
		if err = s.Broadcaster.Broadcast(ctx, slashing); err != nil {
			httputil.HandleError(w, "Could not broadcast slashing object: "+err.Error(), http.StatusInternalServerError)
			return
		}
	}
}<|MERGE_RESOLUTION|>--- conflicted
+++ resolved
@@ -61,12 +61,9 @@
 			a, ok := att.(*eth.Attestation)
 			if ok {
 				allAtts[i] = structs.AttFromConsensus(a)
-<<<<<<< HEAD
-=======
 			} else {
 				httputil.HandleError(w, fmt.Sprintf("unable to convert attestations of type %T", att), http.StatusInternalServerError)
 				return
->>>>>>> ba43e2e4
 			}
 		}
 		httputil.WriteJson(w, &structs.ListAttestationsResponse{Data: allAtts})
@@ -83,12 +80,9 @@
 			a, ok := att.(*eth.Attestation)
 			if ok {
 				filteredAtts = append(filteredAtts, structs.AttFromConsensus(a))
-<<<<<<< HEAD
-=======
 			} else {
 				httputil.HandleError(w, fmt.Sprintf("unable to convert attestations of type %T", att), http.StatusInternalServerError)
 				return
->>>>>>> ba43e2e4
 			}
 		}
 	}
