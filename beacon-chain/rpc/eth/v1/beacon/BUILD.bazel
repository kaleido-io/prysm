load("@prysm//tools/go:def.bzl", "go_library", "go_test")

go_library(
    name = "go_default_library",
    srcs = [
        "blocks.go",
        "config.go",
        "log.go",
        "pool.go",
        "server.go",
        "state.go",
        "validator.go",
    ],
    importpath = "github.com/prysmaticlabs/prysm/beacon-chain/rpc/eth/v1/beacon",
    visibility = ["//beacon-chain:__subpackages__"],
    deps = [
        "//beacon-chain/blockchain:go_default_library",
        "//beacon-chain/core/blocks:go_default_library",
        "//beacon-chain/core/feed:go_default_library",
        "//beacon-chain/core/feed/block:go_default_library",
        "//beacon-chain/core/helpers:go_default_library",
        "//beacon-chain/db:go_default_library",
        "//beacon-chain/db/filters:go_default_library",
        "//beacon-chain/operations/attestations:go_default_library",
        "//beacon-chain/operations/slashings:go_default_library",
        "//beacon-chain/operations/voluntaryexits:go_default_library",
        "//beacon-chain/p2p:go_default_library",
        "//beacon-chain/rpc/statefetcher:go_default_library",
        "//beacon-chain/state/interface:go_default_library",
        "//beacon-chain/state/stategen:go_default_library",
        "//beacon-chain/state/v1:go_default_library",
        "//proto/eth/v1:go_default_library",
        "//proto/eth/v1alpha1:go_default_library",
        "//proto/eth/v1alpha1/wrapper:go_default_library",
        "//proto/interfaces:go_default_library",
        "//proto/migration:go_default_library",
        "//shared/bytesutil:go_default_library",
        "//shared/featureconfig:go_default_library",
        "//shared/grpcutils:go_default_library",
<<<<<<< HEAD
        "//shared/interfaces:go_default_library",
        "//shared/p2putils:go_default_library",
=======
>>>>>>> 1d3a9983
        "//shared/params:go_default_library",
        "@com_github_ethereum_go_ethereum//common/hexutil:go_default_library",
        "@com_github_pkg_errors//:go_default_library",
        "@com_github_prysmaticlabs_eth2_types//:go_default_library",
        "@com_github_sirupsen_logrus//:go_default_library",
        "@io_opencensus_go//trace:go_default_library",
        "@org_golang_google_grpc//codes:go_default_library",
        "@org_golang_google_grpc//status:go_default_library",
        "@org_golang_google_protobuf//types/known/emptypb:go_default_library",
        "@org_golang_google_protobuf//types/known/timestamppb:go_default_library",
    ],
)

go_test(
    name = "go_default_test",
    srcs = [
        "blocks_test.go",
        "config_test.go",
        "init_test.go",
        "pool_test.go",
        "server_test.go",
        "state_test.go",
        "validator_test.go",
    ],
    embed = [":go_default_library"],
    deps = [
        "//beacon-chain/blockchain/testing:go_default_library",
        "//beacon-chain/core/helpers:go_default_library",
        "//beacon-chain/db:go_default_library",
        "//beacon-chain/db/testing:go_default_library",
        "//beacon-chain/operations/attestations:go_default_library",
        "//beacon-chain/operations/slashings:go_default_library",
        "//beacon-chain/operations/voluntaryexits:go_default_library",
        "//beacon-chain/p2p/testing:go_default_library",
        "//beacon-chain/rpc/statefetcher:go_default_library",
        "//beacon-chain/rpc/testutil:go_default_library",
        "//beacon-chain/state/interface:go_default_library",
        "//proto/beacon/p2p/v1:go_default_library",
        "//proto/eth/v1:go_default_library",
        "//proto/eth/v1alpha1:go_default_library",
        "//proto/eth/v1alpha1/wrapper:go_default_library",
        "//proto/interfaces:go_default_library",
        "//proto/migration:go_default_library",
        "//shared/bls:go_default_library",
        "//shared/bytesutil:go_default_library",
        "//shared/grpcutils:go_default_library",
        "//shared/params:go_default_library",
        "//shared/testutil:go_default_library",
        "//shared/testutil/assert:go_default_library",
        "//shared/testutil/require:go_default_library",
        "@com_github_grpc_ecosystem_grpc_gateway_v2//runtime:go_default_library",
        "@com_github_prysmaticlabs_eth2_types//:go_default_library",
        "@com_github_prysmaticlabs_go_bitfield//:go_default_library",
        "@org_golang_google_grpc//:go_default_library",
        "@org_golang_google_protobuf//types/known/emptypb:go_default_library",
    ],
)<|MERGE_RESOLUTION|>--- conflicted
+++ resolved
@@ -37,11 +37,7 @@
         "//shared/bytesutil:go_default_library",
         "//shared/featureconfig:go_default_library",
         "//shared/grpcutils:go_default_library",
-<<<<<<< HEAD
-        "//shared/interfaces:go_default_library",
         "//shared/p2putils:go_default_library",
-=======
->>>>>>> 1d3a9983
         "//shared/params:go_default_library",
         "@com_github_ethereum_go_ethereum//common/hexutil:go_default_library",
         "@com_github_pkg_errors//:go_default_library",
