--- conflicted
+++ resolved
@@ -22,11 +22,7 @@
 
 // sortableAttestations implements the Sort interface to sort attestations
 // by slot as the canonical sorting attribute.
-<<<<<<< HEAD
-type sortableAttestations []interfaces.Attestation
-=======
 type sortableAttestations []ethpb.Att
->>>>>>> d04eca4d
 
 // Len is the number of elements in the collection.
 func (s sortableAttestations) Len() int { return len(s) }
@@ -39,13 +35,8 @@
 	return s[i].GetData().Slot < s[j].GetData().Slot
 }
 
-<<<<<<< HEAD
-func mapAttestationsByTargetRoot(atts []interfaces.Attestation) map[[32]byte][]interfaces.Attestation {
-	attsMap := make(map[[32]byte][]interfaces.Attestation, len(atts))
-=======
 func mapAttestationsByTargetRoot(atts []ethpb.Att) map[[32]byte][]ethpb.Att {
 	attsMap := make(map[[32]byte][]ethpb.Att, len(atts))
->>>>>>> d04eca4d
 	if len(atts) == 0 {
 		return attsMap
 	}
@@ -84,11 +75,7 @@
 	default:
 		return nil, status.Error(codes.InvalidArgument, "Must specify a filter criteria for fetching attestations")
 	}
-<<<<<<< HEAD
-	atts := make([]interfaces.Attestation, 0, params.BeaconConfig().MaxAttestations*uint64(len(blocks)))
-=======
 	atts := make([]ethpb.Att, 0, params.BeaconConfig().MaxAttestations*uint64(len(blocks)))
->>>>>>> d04eca4d
 	for _, blk := range blocks {
 		atts = append(atts, blk.Block().Body().Attestations()...)
 	}
@@ -110,19 +97,11 @@
 	if err != nil {
 		return nil, status.Errorf(codes.Internal, "Could not paginate attestations: %v", err)
 	}
-<<<<<<< HEAD
-	attestations := make([]*ethpb.Attestation, len(atts))
-	for i, att := range atts {
-		a, ok := att.(*ethpb.Attestation)
-		if ok {
-			attestations[i] = a
-=======
 	attestations := make([]*ethpb.Attestation, 0, len(atts))
 	for _, att := range atts {
 		a, ok := att.(*ethpb.Attestation)
 		if ok {
 			attestations = append(attestations, a)
->>>>>>> d04eca4d
 		}
 	}
 	return &ethpb.ListAttestationsResponse{
@@ -158,11 +137,7 @@
 		return nil, status.Error(codes.InvalidArgument, "Must specify a filter criteria for fetching attestations")
 	}
 
-<<<<<<< HEAD
-	attsArray := make([]interfaces.Attestation, 0, params.BeaconConfig().MaxAttestations*uint64(len(blocks)))
-=======
 	attsArray := make([]ethpb.Att, 0, params.BeaconConfig().MaxAttestations*uint64(len(blocks)))
->>>>>>> d04eca4d
 	for _, b := range blocks {
 		attsArray = append(attsArray, b.Block().Body().Attestations()...)
 	}
@@ -262,19 +237,11 @@
 	if err != nil {
 		return nil, status.Errorf(codes.Internal, "Could not paginate attestations: %v", err)
 	}
-<<<<<<< HEAD
-	attestations := make([]*ethpb.Attestation, len(atts))
-	for i, att := range atts {
-		a, ok := att.(*ethpb.Attestation)
-		if ok {
-			attestations[i] = a
-=======
 	attestations := make([]*ethpb.Attestation, 0, len(atts))
 	for _, att := range atts {
 		a, ok := att.(*ethpb.Attestation)
 		if ok {
 			attestations = append(attestations, a)
->>>>>>> d04eca4d
 		}
 	}
 	return &ethpb.AttestationPoolResponse{
