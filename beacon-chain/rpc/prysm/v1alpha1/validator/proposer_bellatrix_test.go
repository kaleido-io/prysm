--- conflicted
+++ resolved
@@ -2,11 +2,7 @@
 
 import (
 	"context"
-<<<<<<< HEAD
-=======
 	"math"
-	"math/big"
->>>>>>> 929e9ddf
 	"testing"
 	"time"
 
@@ -148,62 +144,29 @@
 		require.Equal(t, uint64(2), e.BlockNumber()) // Builder block
 	})
 	t.Run("Max builder boost factor should return builder", func(t *testing.T) {
+		bb := builderTest.DefaultBuilderService(t, version.Capella, true)
+		wr, err := ssz.WithdrawalSliceRoot(withdrawals, fieldparams.MaxWithdrawalsPerPayload)
+		require.NoError(t, err)
+		bb.BidCapella.Header.WithdrawalsRoot = wr[:]
+		bb.BidCapella.Header.Timestamp = uint64(util.DefaultGenesisTime.Unix())
+		bb.BidCapella.Header.BlockNumber = 2
+		bb.Cfg = &builderTest.Config{BeaconDB: beaconDB}
+		vs.BlockBuilder = bb
+
 		blk, err := blocks.NewSignedBeaconBlock(util.NewBlindedBeaconBlockCapella())
 		require.NoError(t, err)
 		require.NoError(t, vs.BeaconDB.SaveRegistrationsByValidatorIDs(ctx, []primitives.ValidatorIndex{blk.Block().ProposerIndex()},
-			[]*ethpb.ValidatorRegistrationV1{{FeeRecipient: make([]byte, fieldparams.FeeRecipientLength), Timestamp: uint64(time.Now().Unix()), Pubkey: make([]byte, fieldparams.BLSPubkeyLength)}}))
-		ti, err := slots.ToTime(uint64(time.Now().Unix()), 0)
-		require.NoError(t, err)
-		sk, err := bls.RandKey()
-		require.NoError(t, err)
-		wr, err := ssz.WithdrawalSliceRoot(withdrawals, fieldparams.MaxWithdrawalsPerPayload)
-		require.NoError(t, err)
-		builderValue := bytesutil.ReverseByteOrder(big.NewInt(1e9).Bytes())
-		bid := &ethpb.BuilderBidCapella{
-			Header: &v1.ExecutionPayloadHeaderCapella{
-				FeeRecipient:     make([]byte, fieldparams.FeeRecipientLength),
-				StateRoot:        make([]byte, fieldparams.RootLength),
-				ReceiptsRoot:     make([]byte, fieldparams.RootLength),
-				LogsBloom:        make([]byte, fieldparams.LogsBloomLength),
-				PrevRandao:       make([]byte, fieldparams.RootLength),
-				BaseFeePerGas:    make([]byte, fieldparams.RootLength),
-				BlockHash:        make([]byte, fieldparams.RootLength),
-				TransactionsRoot: bytesutil.PadTo([]byte{1}, fieldparams.RootLength),
-				ParentHash:       params.BeaconConfig().ZeroHash[:],
-				Timestamp:        uint64(ti.Unix()),
-				BlockNumber:      2,
-				WithdrawalsRoot:  wr[:],
-			},
-			Pubkey: sk.PublicKey().Marshal(),
-			Value:  bytesutil.PadTo(builderValue, 32),
-		}
-		d := params.BeaconConfig().DomainApplicationBuilder
-		domain, err := signing.ComputeDomain(d, nil, nil)
-		require.NoError(t, err)
-		sr, err := signing.ComputeSigningRoot(bid, domain)
-		require.NoError(t, err)
-		sBid := &ethpb.SignedBuilderBidCapella{
-			Message:   bid,
-			Signature: sk.Sign(sr[:]).Marshal(),
-		}
-		vs.BlockBuilder = &builderTest.MockBuilderService{
-			BidCapella:    sBid,
-			HasConfigured: true,
-			Cfg:           &builderTest.Config{BeaconDB: beaconDB},
-		}
-		wb, err := blocks.NewSignedBeaconBlock(util.NewBeaconBlockCapella())
-		require.NoError(t, err)
-		chain := &blockchainTest.ChainService{ForkChoiceStore: doublylinkedtree.New(), Genesis: time.Now(), Block: wb}
-		vs.ForkFetcher = chain
-		vs.ForkchoiceFetcher.SetForkChoiceGenesisTime(uint64(time.Now().Unix()))
-		vs.TimeFetcher = chain
-		vs.HeadFetcher = chain
-
-		b := blk.Block()
-		localPayload, _, err := vs.getLocalPayload(ctx, b, capellaTransitionState)
-		require.NoError(t, err)
-		builderPayload, builderKzgCommitments, err := vs.getBuilderPayloadAndBlobs(ctx, b.Slot(), b.ProposerIndex())
-		require.NoError(t, err)
+			[]*ethpb.ValidatorRegistrationV1{{FeeRecipient: make([]byte, fieldparams.FeeRecipientLength), Timestamp: uint64(util.DefaultGenesisTime.Unix()), Pubkey: make([]byte, fieldparams.BLSPubkeyLength)}}))
+		chain := &blockchainTest.ChainService{Genesis: util.DefaultGenesisTime, Block: blk}
+		vs.TimeFetcher = chain
+		vs.HeadFetcher = chain
+
+		b := blk.Block()
+		localPayload, _, err := vs.getLocalPayload(ctx, b, capellaTransitionState)
+		require.NoError(t, err)
+		builderPayload, builderKzgCommitments, err := vs.getBuilderPayloadAndBlobs(ctx, b.Slot(), b.ProposerIndex())
+		require.NoError(t, err)
+		require.NotNil(t, builderPayload)
 		require.DeepEqual(t, [][]uint8(nil), builderKzgCommitments)
 		require.NoError(t, setExecutionData(context.Background(), blk, localPayload, builderPayload, builderKzgCommitments, math.MaxUint64))
 		e, err := blk.Block().Body().Execution()
@@ -211,62 +174,29 @@
 		require.Equal(t, uint64(2), e.BlockNumber()) // builder block
 	})
 	t.Run("Builder builder has higher value but forced to local payload with builder boost factor", func(t *testing.T) {
+		bb := builderTest.DefaultBuilderService(t, version.Capella, true)
+		wr, err := ssz.WithdrawalSliceRoot(withdrawals, fieldparams.MaxWithdrawalsPerPayload)
+		require.NoError(t, err)
+		bb.BidCapella.Header.WithdrawalsRoot = wr[:]
+		bb.BidCapella.Header.Timestamp = uint64(util.DefaultGenesisTime.Unix())
+		bb.BidCapella.Header.BlockNumber = 2
+		bb.Cfg = &builderTest.Config{BeaconDB: beaconDB}
+		vs.BlockBuilder = bb
+
 		blk, err := blocks.NewSignedBeaconBlock(util.NewBlindedBeaconBlockCapella())
 		require.NoError(t, err)
 		require.NoError(t, vs.BeaconDB.SaveRegistrationsByValidatorIDs(ctx, []primitives.ValidatorIndex{blk.Block().ProposerIndex()},
-			[]*ethpb.ValidatorRegistrationV1{{FeeRecipient: make([]byte, fieldparams.FeeRecipientLength), Timestamp: uint64(time.Now().Unix()), Pubkey: make([]byte, fieldparams.BLSPubkeyLength)}}))
-		ti, err := slots.ToTime(uint64(time.Now().Unix()), 0)
-		require.NoError(t, err)
-		sk, err := bls.RandKey()
-		require.NoError(t, err)
-		wr, err := ssz.WithdrawalSliceRoot(withdrawals, fieldparams.MaxWithdrawalsPerPayload)
-		require.NoError(t, err)
-		builderValue := bytesutil.ReverseByteOrder(big.NewInt(1e9).Bytes())
-		bid := &ethpb.BuilderBidCapella{
-			Header: &v1.ExecutionPayloadHeaderCapella{
-				FeeRecipient:     make([]byte, fieldparams.FeeRecipientLength),
-				StateRoot:        make([]byte, fieldparams.RootLength),
-				ReceiptsRoot:     make([]byte, fieldparams.RootLength),
-				LogsBloom:        make([]byte, fieldparams.LogsBloomLength),
-				PrevRandao:       make([]byte, fieldparams.RootLength),
-				BaseFeePerGas:    make([]byte, fieldparams.RootLength),
-				BlockHash:        make([]byte, fieldparams.RootLength),
-				TransactionsRoot: bytesutil.PadTo([]byte{1}, fieldparams.RootLength),
-				ParentHash:       params.BeaconConfig().ZeroHash[:],
-				Timestamp:        uint64(ti.Unix()),
-				BlockNumber:      2,
-				WithdrawalsRoot:  wr[:],
-			},
-			Pubkey: sk.PublicKey().Marshal(),
-			Value:  bytesutil.PadTo(builderValue, 32),
-		}
-		d := params.BeaconConfig().DomainApplicationBuilder
-		domain, err := signing.ComputeDomain(d, nil, nil)
-		require.NoError(t, err)
-		sr, err := signing.ComputeSigningRoot(bid, domain)
-		require.NoError(t, err)
-		sBid := &ethpb.SignedBuilderBidCapella{
-			Message:   bid,
-			Signature: sk.Sign(sr[:]).Marshal(),
-		}
-		vs.BlockBuilder = &builderTest.MockBuilderService{
-			BidCapella:    sBid,
-			HasConfigured: true,
-			Cfg:           &builderTest.Config{BeaconDB: beaconDB},
-		}
-		wb, err := blocks.NewSignedBeaconBlock(util.NewBeaconBlockCapella())
-		require.NoError(t, err)
-		chain := &blockchainTest.ChainService{ForkChoiceStore: doublylinkedtree.New(), Genesis: time.Now(), Block: wb}
-		vs.ForkFetcher = chain
-		vs.ForkchoiceFetcher.SetForkChoiceGenesisTime(uint64(time.Now().Unix()))
-		vs.TimeFetcher = chain
-		vs.HeadFetcher = chain
-
-		b := blk.Block()
-		localPayload, _, err := vs.getLocalPayload(ctx, b, capellaTransitionState)
-		require.NoError(t, err)
-		builderPayload, builderKzgCommitments, err := vs.getBuilderPayloadAndBlobs(ctx, b.Slot(), b.ProposerIndex())
-		require.NoError(t, err)
+			[]*ethpb.ValidatorRegistrationV1{{FeeRecipient: make([]byte, fieldparams.FeeRecipientLength), Timestamp: uint64(util.DefaultGenesisTime.Unix()), Pubkey: make([]byte, fieldparams.BLSPubkeyLength)}}))
+		chain := &blockchainTest.ChainService{Genesis: util.DefaultGenesisTime, Block: blk}
+		vs.TimeFetcher = chain
+		vs.HeadFetcher = chain
+
+		b := blk.Block()
+		localPayload, _, err := vs.getLocalPayload(ctx, b, capellaTransitionState)
+		require.NoError(t, err)
+		builderPayload, builderKzgCommitments, err := vs.getBuilderPayloadAndBlobs(ctx, b.Slot(), b.ProposerIndex())
+		require.NoError(t, err)
+		require.NotNil(t, builderPayload)
 		require.DeepEqual(t, [][]uint8(nil), builderKzgCommitments)
 		require.NoError(t, setExecutionData(context.Background(), blk, localPayload, builderPayload, builderKzgCommitments, 0))
 		e, err := blk.Block().Body().Execution()
@@ -360,14 +290,8 @@
 		localPayload, _, err := vs.getLocalPayload(ctx, b, capellaTransitionState)
 		require.NoError(t, err)
 		builderPayload, builderKzgCommitments, err := vs.getBuilderPayloadAndBlobs(ctx, b.Slot(), b.ProposerIndex())
-<<<<<<< HEAD
 		require.ErrorContains(t, "fault", err) // Builder returns fault. Use local block
-		require.NoError(t, setExecutionData(context.Background(), blk, localPayload, builderPayload, builderKzgCommitments))
-=======
-		require.ErrorIs(t, consensus_types.ErrNilObjectWrapped, err) // Builder returns fault. Use local block
-		require.DeepEqual(t, [][]uint8(nil), builderKzgCommitments)
 		require.NoError(t, setExecutionData(context.Background(), blk, localPayload, builderPayload, builderKzgCommitments, defaultBuilderBoostFactor))
->>>>>>> 929e9ddf
 		e, err := blk.Block().Body().Execution()
 		require.NoError(t, err)
 		require.Equal(t, uint64(4), e.BlockNumber()) // Local block
@@ -436,12 +360,7 @@
 		require.Equal(t, uint64(2), builderPayload.BlockNumber()) // header should be the same from block
 		localPayload, _, err := vs.getLocalPayload(ctx, blk.Block(), denebTransitionState)
 		require.NoError(t, err)
-<<<<<<< HEAD
-		require.NoError(t, setExecutionData(context.Background(), blk, localPayload, builderPayload, builderKzgCommitments))
-=======
 		require.NoError(t, setExecutionData(context.Background(), blk, localPayload, builderPayload, builderKzgCommitments, defaultBuilderBoostFactor))
-
->>>>>>> 929e9ddf
 		got, err := blk.Block().Body().BlobKzgCommitments()
 		require.NoError(t, err)
 		require.DeepEqual(t, kzgCommitments, got)
