package validator

import (
	"context"
	"fmt"

	"github.com/pkg/errors"
	"github.com/protolambda/go-kzg/eth"
	"github.com/prysmaticlabs/prysm/v3/beacon-chain/core/blocks"
	"github.com/prysmaticlabs/prysm/v3/beacon-chain/core/helpers"
	"github.com/prysmaticlabs/prysm/v3/beacon-chain/core/transition"
	"github.com/prysmaticlabs/prysm/v3/beacon-chain/core/transition/interop"
	v "github.com/prysmaticlabs/prysm/v3/beacon-chain/core/validators"
	"github.com/prysmaticlabs/prysm/v3/config/params"
	"github.com/prysmaticlabs/prysm/v3/consensus-types/blobs"
	consensusblocks "github.com/prysmaticlabs/prysm/v3/consensus-types/blocks"
	types "github.com/prysmaticlabs/prysm/v3/consensus-types/primitives"
	"github.com/prysmaticlabs/prysm/v3/encoding/bytesutil"
	enginev1 "github.com/prysmaticlabs/prysm/v3/proto/engine/v1"
	ethpb "github.com/prysmaticlabs/prysm/v3/proto/prysm/v1alpha1"
	"github.com/prysmaticlabs/prysm/v3/time/slots"
	"go.opencensus.io/trace"
)

// blockData required to create a beacon block.
type blockData struct {
	Slot                  types.Slot
	ParentRoot            []byte
	Graffiti              [32]byte
	ProposerIdx           types.ValidatorIndex
	Eth1Data              *ethpb.Eth1Data
	Deposits              []*ethpb.Deposit
	Attestations          []*ethpb.Attestation
	RandaoReveal          []byte
	ProposerSlashings     []*ethpb.ProposerSlashing
	AttesterSlashings     []*ethpb.AttesterSlashing
	VoluntaryExits        []*ethpb.SignedVoluntaryExit
	SyncAggregate         *ethpb.SyncAggregate
	ExecutionPayload      *enginev1.ExecutionPayload
	ExecutionPayloadV2    *enginev1.ExecutionPayloadCapella
	BlsToExecutionChanges []*ethpb.SignedBLSToExecutionChange
	BlobsKzg              [][]byte
}

func (vs *Server) getPhase0BeaconBlock(ctx context.Context, req *ethpb.BlockRequest) (*ethpb.BeaconBlock, error) {
	ctx, span := trace.StartSpan(ctx, "ProposerServer.getPhase0BeaconBlock")
	defer span.End()
	blkData, err := vs.buildPhase0BlockData(ctx, req)
	if err != nil {
		return nil, fmt.Errorf("could not build block data: %v", err)
	}

	// Use zero hash as stub for state root to compute later.
	stateRoot := params.BeaconConfig().ZeroHash[:]

	blk := &ethpb.BeaconBlock{
		Slot:          blkData.Slot,
		ParentRoot:    blkData.ParentRoot,
		StateRoot:     stateRoot,
		ProposerIndex: blkData.ProposerIdx,
		Body: &ethpb.BeaconBlockBody{
			Eth1Data:          blkData.Eth1Data,
			Deposits:          blkData.Deposits,
			Attestations:      blkData.Attestations,
			RandaoReveal:      blkData.RandaoReveal,
			ProposerSlashings: blkData.ProposerSlashings,
			AttesterSlashings: blkData.AttesterSlashings,
			VoluntaryExits:    blkData.VoluntaryExits,
			Graffiti:          blkData.Graffiti[:],
		},
	}

	// Compute state root with the newly constructed block.
	wsb, err := consensusblocks.NewSignedBeaconBlock(&ethpb.SignedBeaconBlock{Block: blk, Signature: make([]byte, 96)})
	if err != nil {
		return nil, err
	}
	stateRoot, err = vs.computeStateRoot(ctx, wsb)
	if err != nil {
		interop.WriteBlockToDisk(wsb, true /*failed*/)
		return nil, errors.Wrap(err, "could not compute state root")
	}
	blk.StateRoot = stateRoot
	return blk, nil
}

// Build data required for creating a new beacon block, so this method can be shared across forks.
func (vs *Server) buildPhase0BlockData(ctx context.Context, req *ethpb.BlockRequest) (*blockData, error) {
	ctx, span := trace.StartSpan(ctx, "ProposerServer.buildPhase0BlockData")
	defer span.End()

	if vs.SyncChecker.Syncing() {
		return nil, fmt.Errorf("syncing to latest head, not ready to respond")
	}

	if err := vs.HeadUpdater.UpdateHead(ctx); err != nil {
		log.WithError(err).Error("Could not process attestations and update head")
	}

	// Retrieve the parent block as the current head of the canonical chain.
	parentRoot, err := vs.HeadFetcher.HeadRoot(ctx)
	if err != nil {
		return nil, fmt.Errorf("could not retrieve head root: %v", err)
	}

	head, err := vs.HeadFetcher.HeadState(ctx)
	if err != nil {
		return nil, fmt.Errorf("could not get head state %v", err)
	}

	head, err = transition.ProcessSlotsUsingNextSlotCache(ctx, head, parentRoot, req.Slot)
	if err != nil {
		return nil, fmt.Errorf("could not advance slots to calculate proposer index: %v", err)
	}

	eth1Data, err := vs.eth1DataMajorityVote(ctx, head)
	if err != nil {
		return nil, fmt.Errorf("could not get ETH1 data: %v", err)
	}

	deposits, atts, err := vs.packDepositsAndAttestations(ctx, head, eth1Data)
	if err != nil {
		return nil, err
	}

	graffiti := bytesutil.ToBytes32(req.Graffiti)

	// Calculate new proposer index.
	idx, err := helpers.BeaconProposerIndex(ctx, head)
	if err != nil {
		return nil, fmt.Errorf("could not calculate proposer index %v", err)
	}

	proposerSlashings := vs.SlashingsPool.PendingProposerSlashings(ctx, head, false /*noLimit*/)
	validProposerSlashings := make([]*ethpb.ProposerSlashing, 0, len(proposerSlashings))
	for _, slashing := range proposerSlashings {
		_, err := blocks.ProcessProposerSlashing(ctx, head, slashing, v.SlashValidator)
		if err != nil {
			log.WithError(err).Warn("Proposer: invalid proposer slashing")
			continue
		}
		validProposerSlashings = append(validProposerSlashings, slashing)
	}

	attSlashings := vs.SlashingsPool.PendingAttesterSlashings(ctx, head, false /*noLimit*/)
	validAttSlashings := make([]*ethpb.AttesterSlashing, 0, len(attSlashings))
	for _, slashing := range attSlashings {
		_, err := blocks.ProcessAttesterSlashing(ctx, head, slashing, v.SlashValidator)
		if err != nil {
			log.WithError(err).Warn("Proposer: invalid attester slashing")
			continue
		}
		validAttSlashings = append(validAttSlashings, slashing)
	}
	exits := vs.ExitPool.PendingExits(head, req.Slot, false /*noLimit*/)
	validExits := make([]*ethpb.SignedVoluntaryExit, 0, len(exits))
	for _, exit := range exits {
		val, err := head.ValidatorAtIndexReadOnly(exit.Exit.ValidatorIndex)
		if err != nil {
			log.WithError(err).Warn("Proposer: invalid exit")
			continue
		}
		if err := blocks.VerifyExitAndSignature(val, head.Slot(), head.Fork(), exit, head.GenesisValidatorsRoot()); err != nil {
			log.WithError(err).Warn("Proposer: invalid exit")
			continue
		}
		validExits = append(validExits, exit)
	}

	blk := &blockData{
		Slot:              req.Slot,
		ParentRoot:        parentRoot,
		Graffiti:          graffiti,
		ProposerIdx:       idx,
		Eth1Data:          eth1Data,
		Deposits:          deposits,
		Attestations:      atts,
		RandaoReveal:      req.RandaoReveal,
		ProposerSlashings: validProposerSlashings,
		AttesterSlashings: validAttSlashings,
		VoluntaryExits:    validExits,
	}

	if slots.ToEpoch(req.Slot) >= params.BeaconConfig().AltairForkEpoch {
		syncAggregate, err := vs.getSyncAggregate(ctx, req.Slot-1, bytesutil.ToBytes32(parentRoot))
		if err != nil {
			return nil, errors.Wrap(err, "could not compute the sync aggregate")
		}

		blk.SyncAggregate = syncAggregate
	}

	if slots.ToEpoch(req.Slot) >= params.BeaconConfig().BellatrixForkEpoch {
		// We request the execution payload only if the validator is not registered
		// with a relayer
		registered, err := vs.validatorRegistered(ctx, idx)
		if !registered || err != nil {
			if slots.ToEpoch(req.Slot) >= params.BeaconConfig().CapellaForkEpoch {
				executionPayloadV2, blobsBundle, err := vs.getExecutionPayloadV2AndBlobsBundleV1(
					ctx,
					req.Slot,
					idx,
					bytesutil.ToBytes32(parentRoot),
					head,
				)
				if err != nil {
					return nil, errors.Wrap(err, "could not get execution payload")
				}

				blk.ExecutionPayloadV2 = executionPayloadV2
<<<<<<< HEAD
				// TODO pack BlsToExecutionChanges Here
				blk.BlsToExecutionChanges = make([]*ethpb.SignedBLSToExecutionChange, 0)

				blk.BlobsKzg = blobsBundle.KzgCommitments
				aggregatedProof, err := eth.ComputeAggregateKZGProof(blobs.BlobsSequenceImpl(blobsBundle.Blobs))
				if err != nil {
					return nil, fmt.Errorf("failed to compute aggregated kzg proof: %v", err)
				}
				vs.BlobsCache.Put(&ethpb.BlobsSidecar{
					BeaconBlockRoot: blobsBundle.BlockHash,
					BeaconBlockSlot: blk.Slot,
					Blobs:           blobsBundle.Blobs,
					AggregatedProof: aggregatedProof[:],
				})
=======
				changes, err := vs.BLSChangesPool.BLSToExecChangesForInclusion()
				if err != nil {
					return nil, errors.Wrap(err, "could not pack BLSToExecutionChanges")
				}
				blk.BlsToExecutionChanges = changes
>>>>>>> 1a51fdbd
			} else {
				executionPayload, err := vs.getExecutionPayload(
					ctx,
					req.Slot,
					idx,
					bytesutil.ToBytes32(parentRoot),
					head,
				)
				if err != nil {
					return nil, errors.Wrap(err, "could not get execution payload")
				}
				blk.ExecutionPayload = executionPayload
			}
		}
	}

	return blk, nil
}<|MERGE_RESOLUTION|>--- conflicted
+++ resolved
@@ -208,9 +208,6 @@
 				}
 
 				blk.ExecutionPayloadV2 = executionPayloadV2
-<<<<<<< HEAD
-				// TODO pack BlsToExecutionChanges Here
-				blk.BlsToExecutionChanges = make([]*ethpb.SignedBLSToExecutionChange, 0)
 
 				blk.BlobsKzg = blobsBundle.KzgCommitments
 				aggregatedProof, err := eth.ComputeAggregateKZGProof(blobs.BlobsSequenceImpl(blobsBundle.Blobs))
@@ -223,13 +220,12 @@
 					Blobs:           blobsBundle.Blobs,
 					AggregatedProof: aggregatedProof[:],
 				})
-=======
+
 				changes, err := vs.BLSChangesPool.BLSToExecChangesForInclusion()
 				if err != nil {
 					return nil, errors.Wrap(err, "could not pack BLSToExecutionChanges")
 				}
 				blk.BlsToExecutionChanges = changes
->>>>>>> 1a51fdbd
 			} else {
 				executionPayload, err := vs.getExecutionPayload(
 					ctx,
