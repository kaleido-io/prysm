--- conflicted
+++ resolved
@@ -73,13 +73,8 @@
 	return e.ExecutionBlock, e.ErrLatestExecBlock
 }
 
-<<<<<<< HEAD
-// ExecutionBlockByHashBellatrix --
-func (e *EngineClient) ExecutionBlockByHashBellatrix(_ context.Context, h common.Hash, _ bool) (*pb.ExecutionBlockBellatrix, error) {
-=======
 // ExecutionBlockByHash --
 func (e *EngineClient) ExecutionBlockByHash(_ context.Context, _ int, h common.Hash, _ bool) (interface{}, error) {
->>>>>>> 9ba32c9a
 	b, ok := e.BlockByHashMap[h]
 	if !ok {
 		return nil, errors.New("block not found")
@@ -149,11 +144,7 @@
 		if parentHash == params.BeaconConfig().ZeroHash {
 			return nil, false, nil
 		}
-<<<<<<< HEAD
-		parentBlk, err := e.ExecutionBlockByHashBellatrix(ctx, parentHash, false /* with txs */)
-=======
 		parentBlk, err := e.ExecutionBlockByHash(ctx, 0, parentHash, false /* with txs */)
->>>>>>> 9ba32c9a
 		if err != nil {
 			return nil, false, errors.Wrap(err, "could not get parent execution block")
 		}
