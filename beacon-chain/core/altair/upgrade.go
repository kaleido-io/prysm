package altair

import (
	"context"

	"github.com/prysmaticlabs/prysm/v5/beacon-chain/core/helpers"
	"github.com/prysmaticlabs/prysm/v5/beacon-chain/core/time"
	"github.com/prysmaticlabs/prysm/v5/beacon-chain/state"
	state_native "github.com/prysmaticlabs/prysm/v5/beacon-chain/state/state-native"
	"github.com/prysmaticlabs/prysm/v5/config/params"
	"github.com/prysmaticlabs/prysm/v5/consensus-types/primitives"
	ethpb "github.com/prysmaticlabs/prysm/v5/proto/prysm/v1alpha1"
	"github.com/prysmaticlabs/prysm/v5/proto/prysm/v1alpha1/attestation"
	"github.com/prysmaticlabs/prysm/v5/runtime/version"
)

// UpgradeToAltair updates input state to return the version Altair state.
//
// Spec code:
// def upgrade_to_altair(pre: phase0.BeaconState) -> BeaconState:
//
//	epoch = phase0.get_current_epoch(pre)
//	post = BeaconState(
//	    # Versioning
//	    genesis_time=pre.genesis_time,
//	    genesis_validators_root=pre.genesis_validators_root,
//	    slot=pre.slot,
//	    fork=Fork(
//	        previous_version=pre.fork.current_version,
//	        current_version=ALTAIR_FORK_VERSION,
//	        epoch=epoch,
//	    ),
//	    # History
//	    latest_block_header=pre.latest_block_header,
//	    block_roots=pre.block_roots,
//	    state_roots=pre.state_roots,
//	    historical_roots=pre.historical_roots,
//	    # Eth1
//	    eth1_data=pre.eth1_data,
//	    eth1_data_votes=pre.eth1_data_votes,
//	    eth1_deposit_index=pre.eth1_deposit_index,
//	    # Registry
//	    validators=pre.validators,
//	    balances=pre.balances,
//	    # Randomness
//	    randao_mixes=pre.randao_mixes,
//	    # Slashings
//	    slashings=pre.slashings,
//	    # Participation
//	    previous_epoch_participation=[ParticipationFlags(0b0000_0000) for _ in range(len(pre.validators))],
//	    current_epoch_participation=[ParticipationFlags(0b0000_0000) for _ in range(len(pre.validators))],
//	    # Finality
//	    justification_bits=pre.justification_bits,
//	    previous_justified_checkpoint=pre.previous_justified_checkpoint,
//	    current_justified_checkpoint=pre.current_justified_checkpoint,
//	    finalized_checkpoint=pre.finalized_checkpoint,
//	    # Inactivity
//	    inactivity_scores=[uint64(0) for _ in range(len(pre.validators))],
//	)
//	# Fill in previous epoch participation from the pre state's pending attestations
//	translate_participation(post, pre.previous_epoch_attestations)
//
//	# Fill in sync committees
//	# Note: A duplicate committee is assigned for the current and next committee at the fork boundary
//	post.current_sync_committee = get_next_sync_committee(post)
//	post.next_sync_committee = get_next_sync_committee(post)
//	return post
func UpgradeToAltair(ctx context.Context, state state.BeaconState) (state.BeaconState, error) {
	epoch := time.CurrentEpoch(state)

	numValidators := state.NumValidators()
	hrs, err := state.HistoricalRoots()
	if err != nil {
		return nil, err
	}
	s := &ethpb.BeaconStateAltair{
		GenesisTime:           state.GenesisTime(),
		GenesisValidatorsRoot: state.GenesisValidatorsRoot(),
		Slot:                  state.Slot(),
		Fork: &ethpb.Fork{
			PreviousVersion: state.Fork().CurrentVersion,
			CurrentVersion:  params.BeaconConfig().AltairForkVersion,
			Epoch:           epoch,
		},
		LatestBlockHeader:           state.LatestBlockHeader(),
		BlockRoots:                  state.BlockRoots(),
		StateRoots:                  state.StateRoots(),
		HistoricalRoots:             hrs,
		Eth1Data:                    state.Eth1Data(),
		Eth1DataVotes:               state.Eth1DataVotes(),
		Eth1DepositIndex:            state.Eth1DepositIndex(),
		Validators:                  state.Validators(),
		Balances:                    state.Balances(),
		RandaoMixes:                 state.RandaoMixes(),
		Slashings:                   state.Slashings(),
		PreviousEpochParticipation:  make([]byte, numValidators),
		CurrentEpochParticipation:   make([]byte, numValidators),
		JustificationBits:           state.JustificationBits(),
		PreviousJustifiedCheckpoint: state.PreviousJustifiedCheckpoint(),
		CurrentJustifiedCheckpoint:  state.CurrentJustifiedCheckpoint(),
		FinalizedCheckpoint:         state.FinalizedCheckpoint(),
		InactivityScores:            make([]uint64, numValidators),
	}

	newState, err := state_native.InitializeFromProtoUnsafeAltair(s)
	if err != nil {
		return nil, err
	}
	prevEpochAtts, err := state.PreviousEpochAttestations()
	if err != nil {
		return nil, err
	}
	newState, err = TranslateParticipation(ctx, newState, prevEpochAtts)
	if err != nil {
		return nil, err
	}

	committee, err := NextSyncCommittee(ctx, newState)
	if err != nil {
		return nil, err
	}
	if err := newState.SetCurrentSyncCommittee(committee); err != nil {
		return nil, err
	}
	if err := newState.SetNextSyncCommittee(committee); err != nil {
		return nil, err
	}
	return newState, nil
}

// TranslateParticipation translates pending attestations into participation bits, then inserts the bits into beacon state.
// This is helper function to convert phase 0 beacon state(pending_attestations) to Altair beacon state(participation_bits).
//
// Spec code:
// def translate_participation(state: BeaconState, pending_attestations: Sequence[phase0.PendingAttestation]) -> None:
//
//	for attestation in pending_attestations:
//	    data = attestation.data
//	    inclusion_delay = attestation.inclusion_delay
//	    # Translate attestation inclusion info to flag indices
//	    participation_flag_indices = get_attestation_participation_flag_indices(state, data, inclusion_delay)
//
//	    # Apply flags to all attesting validators
//	    epoch_participation = state.previous_epoch_participation
//	    for index in get_attesting_indices(state, data, attestation.aggregation_bits):
//	        for flag_index in participation_flag_indices:
//	            epoch_participation[index] = add_flag(epoch_participation[index], flag_index)
func TranslateParticipation(ctx context.Context, state state.BeaconState, atts []*ethpb.PendingAttestation) (state.BeaconState, error) {
	epochParticipation, err := state.PreviousEpochParticipation()
	if err != nil {
		return nil, err
	}

	for _, att := range atts {
		participatedFlags, err := AttestationParticipationFlagIndices(state, att.Data, att.InclusionDelay)
		if err != nil {
			return nil, err
		}
<<<<<<< HEAD
		var committees [][]primitives.ValidatorIndex
		if att.Version() < version.Electra {
			committee, err := helpers.BeaconCommitteeFromState(ctx, state, att.GetData().Slot, att.GetData().CommitteeIndex)
			if err != nil {
				return nil, err
			}
			committees = [][]primitives.ValidatorIndex{committee}
		} else {
			committeeIndices := helpers.CommitteeIndices(att.GetCommitteeBits())
			committees = make([][]primitives.ValidatorIndex, len(committeeIndices))
			for i, ci := range committeeIndices {
				committees[i], err = helpers.BeaconCommitteeFromState(ctx, state, att.GetData().Slot, ci)
				if err != nil {
					return nil, err
				}
			}
		}
		indices, err := attestation.AttestingIndices(att, committees)
=======
		committee, err := helpers.BeaconCommitteeFromState(ctx, state, att.GetData().Slot, att.GetData().CommitteeIndex)
		if err != nil {
			return nil, err
		}
		indices, err := attestation.AttestingIndices(att, committee)
>>>>>>> ba43e2e4
		if err != nil {
			return nil, err
		}
		cfg := params.BeaconConfig()
		sourceFlagIndex := cfg.TimelySourceFlagIndex
		targetFlagIndex := cfg.TimelyTargetFlagIndex
		headFlagIndex := cfg.TimelyHeadFlagIndex
		for _, index := range indices {
			has, err := HasValidatorFlag(epochParticipation[index], sourceFlagIndex)
			if err != nil {
				return nil, err
			}
			if participatedFlags[sourceFlagIndex] && !has {
				epochParticipation[index], err = AddValidatorFlag(epochParticipation[index], sourceFlagIndex)
				if err != nil {
					return nil, err
				}
			}
			has, err = HasValidatorFlag(epochParticipation[index], targetFlagIndex)
			if err != nil {
				return nil, err
			}
			if participatedFlags[targetFlagIndex] && !has {
				epochParticipation[index], err = AddValidatorFlag(epochParticipation[index], targetFlagIndex)
				if err != nil {
					return nil, err
				}
			}
			has, err = HasValidatorFlag(epochParticipation[index], headFlagIndex)
			if err != nil {
				return nil, err
			}
			if participatedFlags[headFlagIndex] && !has {
				epochParticipation[index], err = AddValidatorFlag(epochParticipation[index], headFlagIndex)
				if err != nil {
					return nil, err
				}
			}
		}
	}

	if err := state.SetPreviousParticipationBits(epochParticipation); err != nil {
		return nil, err
	}

	return state, nil
}<|MERGE_RESOLUTION|>--- conflicted
+++ resolved
@@ -156,32 +156,11 @@
 		if err != nil {
 			return nil, err
 		}
-<<<<<<< HEAD
-		var committees [][]primitives.ValidatorIndex
-		if att.Version() < version.Electra {
-			committee, err := helpers.BeaconCommitteeFromState(ctx, state, att.GetData().Slot, att.GetData().CommitteeIndex)
-			if err != nil {
-				return nil, err
-			}
-			committees = [][]primitives.ValidatorIndex{committee}
-		} else {
-			committeeIndices := helpers.CommitteeIndices(att.GetCommitteeBits())
-			committees = make([][]primitives.ValidatorIndex, len(committeeIndices))
-			for i, ci := range committeeIndices {
-				committees[i], err = helpers.BeaconCommitteeFromState(ctx, state, att.GetData().Slot, ci)
-				if err != nil {
-					return nil, err
-				}
-			}
-		}
-		indices, err := attestation.AttestingIndices(att, committees)
-=======
 		committee, err := helpers.BeaconCommitteeFromState(ctx, state, att.GetData().Slot, att.GetData().CommitteeIndex)
 		if err != nil {
 			return nil, err
 		}
 		indices, err := attestation.AttestingIndices(att, committee)
->>>>>>> ba43e2e4
 		if err != nil {
 			return nil, err
 		}
