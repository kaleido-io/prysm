package altair

import (
	"bytes"
	"context"
	"fmt"

	"github.com/pkg/errors"
	"github.com/prysmaticlabs/prysm/v5/beacon-chain/core/blocks"
	"github.com/prysmaticlabs/prysm/v5/beacon-chain/core/helpers"
	"github.com/prysmaticlabs/prysm/v5/beacon-chain/core/time"
	"github.com/prysmaticlabs/prysm/v5/beacon-chain/state"
	"github.com/prysmaticlabs/prysm/v5/config/params"
	consensusblocks "github.com/prysmaticlabs/prysm/v5/consensus-types/blocks"
	"github.com/prysmaticlabs/prysm/v5/consensus-types/interfaces"
	"github.com/prysmaticlabs/prysm/v5/consensus-types/primitives"
	ethpb "github.com/prysmaticlabs/prysm/v5/proto/prysm/v1alpha1"
	"github.com/prysmaticlabs/prysm/v5/proto/prysm/v1alpha1/attestation"
	"github.com/prysmaticlabs/prysm/v5/runtime/version"
	"go.opencensus.io/trace"
)

// ProcessAttestationsNoVerifySignature applies processing operations to a block's inner attestation
// records. The only difference would be that the attestation signature would not be verified.
func ProcessAttestationsNoVerifySignature(
	ctx context.Context,
	beaconState state.BeaconState,
	b interfaces.ReadOnlyBeaconBlock,
) (state.BeaconState, error) {
	if b == nil || b.IsNil() {
		return nil, consensusblocks.ErrNilBeaconBlock
	}
	body := b.Body()
	totalBalance, err := helpers.TotalActiveBalance(beaconState)
	if err != nil {
		return nil, err
	}
	for idx, att := range body.Attestations() {
		beaconState, err = ProcessAttestationNoVerifySignature(ctx, beaconState, att, totalBalance)
		if err != nil {
			return nil, errors.Wrapf(err, "could not verify attestation at index %d in block", idx)
		}
	}
	return beaconState, nil
}

// ProcessAttestationNoVerifySignature processes the attestation without verifying the attestation signature. This
// method is used to validate attestations whose signatures have already been verified or will be verified later.
func ProcessAttestationNoVerifySignature(
	ctx context.Context,
	beaconState state.BeaconState,
<<<<<<< HEAD
	att interfaces.Attestation,
=======
	att ethpb.Att,
>>>>>>> ba43e2e4
	totalBalance uint64,
) (state.BeaconState, error) {
	ctx, span := trace.StartSpan(ctx, "altair.ProcessAttestationNoVerifySignature")
	defer span.End()

	if err := blocks.VerifyAttestationNoVerifySignature(ctx, beaconState, att); err != nil {
		return nil, err
	}

	delay, err := beaconState.Slot().SafeSubSlot(att.GetData().Slot)
	if err != nil {
		return nil, fmt.Errorf("att slot %d can't be greater than state slot %d", att.GetData().Slot, beaconState.Slot())
	}
	participatedFlags, err := AttestationParticipationFlagIndices(beaconState, att.GetData(), delay)
	if err != nil {
		return nil, err
	}
<<<<<<< HEAD

	var committees [][]primitives.ValidatorIndex
	if att.Version() < version.Electra {
		committee, err := helpers.BeaconCommitteeFromState(ctx, beaconState, att.GetData().Slot, att.GetData().CommitteeIndex)
		if err != nil {
			return nil, err
		}
		committees = [][]primitives.ValidatorIndex{committee}
	} else {
		committeeIndices := helpers.CommitteeIndices(att.GetCommitteeBits())
		committees = make([][]primitives.ValidatorIndex, len(committeeIndices))
		for i, ci := range committeeIndices {
			committees[i], err = helpers.BeaconCommitteeFromState(ctx, beaconState, att.GetData().Slot, ci)
			if err != nil {
				return nil, err
			}
		}
	}

	indices, err := attestation.AttestingIndices(att, committees)
	if err != nil {
		return nil, err
	}
=======
	committees, err := helpers.AttestationCommittees(ctx, beaconState, att)
	if err != nil {
		return nil, err
	}
	indices, err := attestation.AttestingIndices(att, committees...)
	if err != nil {
		return nil, err
	}

>>>>>>> ba43e2e4
	return SetParticipationAndRewardProposer(ctx, beaconState, att.GetData().Target.Epoch, indices, participatedFlags, totalBalance)
}

// SetParticipationAndRewardProposer retrieves and sets the epoch participation bits in state. Based on the epoch participation, it rewards
// the proposer in state.
//
// Spec code:
//
//	 # Update epoch participation flags
//	if data.target.epoch == get_current_epoch(state):
//	    epoch_participation = state.current_epoch_participation
//	else:
//	    epoch_participation = state.previous_epoch_participation
//
//	proposer_reward_numerator = 0
//	for index in get_attesting_indices(state, data, attestation.aggregation_bits):
//	    for flag_index, weight in enumerate(PARTICIPATION_FLAG_WEIGHTS):
//	        if flag_index in participation_flag_indices and not has_flag(epoch_participation[index], flag_index):
//	            epoch_participation[index] = add_flag(epoch_participation[index], flag_index)
//	            proposer_reward_numerator += get_base_reward(state, index) * weight
//
//	# Reward proposer
//	proposer_reward_denominator = (WEIGHT_DENOMINATOR - PROPOSER_WEIGHT) * WEIGHT_DENOMINATOR // PROPOSER_WEIGHT
//	proposer_reward = Gwei(proposer_reward_numerator // proposer_reward_denominator)
//	increase_balance(state, get_beacon_proposer_index(state), proposer_reward)
func SetParticipationAndRewardProposer(
	ctx context.Context,
	beaconState state.BeaconState,
	targetEpoch primitives.Epoch,
	indices []uint64,
	participatedFlags map[uint8]bool, totalBalance uint64) (state.BeaconState, error) {
	var proposerRewardNumerator uint64
	currentEpoch := time.CurrentEpoch(beaconState)
	var stateErr error
	if targetEpoch == currentEpoch {
		stateErr = beaconState.ModifyCurrentParticipationBits(func(val []byte) ([]byte, error) {
			propRewardNum, epochParticipation, err := EpochParticipation(beaconState, indices, val, participatedFlags, totalBalance)
			if err != nil {
				return nil, err
			}
			proposerRewardNumerator = propRewardNum
			return epochParticipation, nil
		})
	} else {
		stateErr = beaconState.ModifyPreviousParticipationBits(func(val []byte) ([]byte, error) {
			propRewardNum, epochParticipation, err := EpochParticipation(beaconState, indices, val, participatedFlags, totalBalance)
			if err != nil {
				return nil, err
			}
			proposerRewardNumerator = propRewardNum
			return epochParticipation, nil
		})
	}
	if stateErr != nil {
		return nil, stateErr
	}

	if err := RewardProposer(ctx, beaconState, proposerRewardNumerator); err != nil {
		return nil, err
	}

	return beaconState, nil
}

// HasValidatorFlag returns true if the flag at position has set.
func HasValidatorFlag(flag, flagPosition uint8) (bool, error) {
	if flagPosition > 7 {
		return false, errors.New("flag position exceeds length")
	}
	return ((flag >> flagPosition) & 1) == 1, nil
}

// AddValidatorFlag adds new validator flag to existing one.
func AddValidatorFlag(flag, flagPosition uint8) (uint8, error) {
	if flagPosition > 7 {
		return flag, errors.New("flag position exceeds length")
	}
	return flag | (1 << flagPosition), nil
}

// EpochParticipation sets and returns the proposer reward numerator and epoch participation.
//
// Spec code:
//
//	proposer_reward_numerator = 0
//	for index in get_attesting_indices(state, data, attestation.aggregation_bits):
//	    for flag_index, weight in enumerate(PARTICIPATION_FLAG_WEIGHTS):
//	        if flag_index in participation_flag_indices and not has_flag(epoch_participation[index], flag_index):
//	            epoch_participation[index] = add_flag(epoch_participation[index], flag_index)
//	            proposer_reward_numerator += get_base_reward(state, index) * weight
func EpochParticipation(beaconState state.BeaconState, indices []uint64, epochParticipation []byte, participatedFlags map[uint8]bool, totalBalance uint64) (uint64, []byte, error) {
	cfg := params.BeaconConfig()
	sourceFlagIndex := cfg.TimelySourceFlagIndex
	targetFlagIndex := cfg.TimelyTargetFlagIndex
	headFlagIndex := cfg.TimelyHeadFlagIndex
	proposerRewardNumerator := uint64(0)
	for _, index := range indices {
		if index >= uint64(len(epochParticipation)) {
			return 0, nil, fmt.Errorf("index %d exceeds participation length %d", index, len(epochParticipation))
		}
		br, err := BaseRewardWithTotalBalance(beaconState, primitives.ValidatorIndex(index), totalBalance)
		if err != nil {
			return 0, nil, err
		}
		has, err := HasValidatorFlag(epochParticipation[index], sourceFlagIndex)
		if err != nil {
			return 0, nil, err
		}
		if participatedFlags[sourceFlagIndex] && !has {
			epochParticipation[index], err = AddValidatorFlag(epochParticipation[index], sourceFlagIndex)
			if err != nil {
				return 0, nil, err
			}
			proposerRewardNumerator += br * cfg.TimelySourceWeight
		}
		has, err = HasValidatorFlag(epochParticipation[index], targetFlagIndex)
		if err != nil {
			return 0, nil, err
		}
		if participatedFlags[targetFlagIndex] && !has {
			epochParticipation[index], err = AddValidatorFlag(epochParticipation[index], targetFlagIndex)
			if err != nil {
				return 0, nil, err
			}
			proposerRewardNumerator += br * cfg.TimelyTargetWeight
		}
		has, err = HasValidatorFlag(epochParticipation[index], headFlagIndex)
		if err != nil {
			return 0, nil, err
		}
		if participatedFlags[headFlagIndex] && !has {
			epochParticipation[index], err = AddValidatorFlag(epochParticipation[index], headFlagIndex)
			if err != nil {
				return 0, nil, err
			}
			proposerRewardNumerator += br * cfg.TimelyHeadWeight
		}
	}

	return proposerRewardNumerator, epochParticipation, nil
}

// RewardProposer rewards proposer by increasing proposer's balance with input reward numerator and calculated reward denominator.
//
// Spec code:
//
//	proposer_reward_denominator = (WEIGHT_DENOMINATOR - PROPOSER_WEIGHT) * WEIGHT_DENOMINATOR // PROPOSER_WEIGHT
//	proposer_reward = Gwei(proposer_reward_numerator // proposer_reward_denominator)
//	increase_balance(state, get_beacon_proposer_index(state), proposer_reward)
func RewardProposer(ctx context.Context, beaconState state.BeaconState, proposerRewardNumerator uint64) error {
	cfg := params.BeaconConfig()
	d := (cfg.WeightDenominator - cfg.ProposerWeight) * cfg.WeightDenominator / cfg.ProposerWeight
	proposerReward := proposerRewardNumerator / d
	i, err := helpers.BeaconProposerIndex(ctx, beaconState)
	if err != nil {
		return err
	}

	return helpers.IncreaseBalance(beaconState, i, proposerReward)
}

// AttestationParticipationFlagIndices retrieves a map of attestation scoring based on Altair's participation flag indices.
// This is used to facilitate process attestation during state transition and during upgrade to altair state.
//
// Spec code:
// def get_attestation_participation_flag_indices(state: BeaconState,
//
//	                                           data: AttestationData,
//	                                           inclusion_delay: uint64) -> Sequence[int]:
//	"""
//	Return the flag indices that are satisfied by an attestation.
//	"""
//	if data.target.epoch == get_current_epoch(state):
//	    justified_checkpoint = state.current_justified_checkpoint
//	else:
//	    justified_checkpoint = state.previous_justified_checkpoint
//
//	# Matching roots
//	is_matching_source = data.source == justified_checkpoint
//	is_matching_target = is_matching_source and data.target.root == get_block_root(state, data.target.epoch)
//	is_matching_head = is_matching_target and data.beacon_block_root == get_block_root_at_slot(state, data.slot)
//	assert is_matching_source
//
//	participation_flag_indices = []
//	if is_matching_source and inclusion_delay <= integer_squareroot(SLOTS_PER_EPOCH):
//	    participation_flag_indices.append(TIMELY_SOURCE_FLAG_INDEX)
//	if is_matching_target and inclusion_delay <= SLOTS_PER_EPOCH:
//	    participation_flag_indices.append(TIMELY_TARGET_FLAG_INDEX)
//	if is_matching_head and inclusion_delay == MIN_ATTESTATION_INCLUSION_DELAY:
//	    participation_flag_indices.append(TIMELY_HEAD_FLAG_INDEX)
//
//	return participation_flag_indices
func AttestationParticipationFlagIndices(beaconState state.BeaconState, data *ethpb.AttestationData, delay primitives.Slot) (map[uint8]bool, error) {
	currEpoch := time.CurrentEpoch(beaconState)
	var justifiedCheckpt *ethpb.Checkpoint
	if data.Target.Epoch == currEpoch {
		justifiedCheckpt = beaconState.CurrentJustifiedCheckpoint()
	} else {
		justifiedCheckpt = beaconState.PreviousJustifiedCheckpoint()
	}

	matchedSrc, matchedTgt, matchedHead, err := MatchingStatus(beaconState, data, justifiedCheckpt)
	if err != nil {
		return nil, err
	}
	if !matchedSrc {
		return nil, errors.New("source epoch does not match")
	}

	participatedFlags := make(map[uint8]bool)
	cfg := params.BeaconConfig()
	sourceFlagIndex := cfg.TimelySourceFlagIndex
	targetFlagIndex := cfg.TimelyTargetFlagIndex
	headFlagIndex := cfg.TimelyHeadFlagIndex
	sqtRootSlots := cfg.SqrRootSlotsPerEpoch
	if matchedSrc && delay <= sqtRootSlots {
		participatedFlags[sourceFlagIndex] = true
	}
	matchedSrcTgt := matchedSrc && matchedTgt
	// Before Deneb no attestation should pass validation without having delay <= slotsPerEpoch.
	if matchedSrcTgt {
		participatedFlags[targetFlagIndex] = true
	}
	matchedSrcTgtHead := matchedHead && matchedSrcTgt
	if matchedSrcTgtHead && delay == cfg.MinAttestationInclusionDelay {
		participatedFlags[headFlagIndex] = true
	}
	return participatedFlags, nil
}

// MatchingStatus returns the matching statues for attestation data's source target and head.
//
// Spec code:
//
//	is_matching_source = data.source == justified_checkpoint
//	is_matching_target = is_matching_source and data.target.root == get_block_root(state, data.target.epoch)
//	is_matching_head = is_matching_target and data.beacon_block_root == get_block_root_at_slot(state, data.slot)
func MatchingStatus(beaconState state.BeaconState, data *ethpb.AttestationData, cp *ethpb.Checkpoint) (matchedSrc, matchedTgt, matchedHead bool, err error) {
	matchedSrc = attestation.CheckPointIsEqual(data.Source, cp)

	r, err := helpers.BlockRoot(beaconState, data.Target.Epoch)
	if err != nil {
		return false, false, false, err
	}
	matchedTgt = bytes.Equal(r, data.Target.Root)

	r, err = helpers.BlockRootAtSlot(beaconState, data.Slot)
	if err != nil {
		return false, false, false, err
	}
	matchedHead = bytes.Equal(r, data.BeaconBlockRoot)
	return
}<|MERGE_RESOLUTION|>--- conflicted
+++ resolved
@@ -49,11 +49,7 @@
 func ProcessAttestationNoVerifySignature(
 	ctx context.Context,
 	beaconState state.BeaconState,
-<<<<<<< HEAD
-	att interfaces.Attestation,
-=======
 	att ethpb.Att,
->>>>>>> ba43e2e4
 	totalBalance uint64,
 ) (state.BeaconState, error) {
 	ctx, span := trace.StartSpan(ctx, "altair.ProcessAttestationNoVerifySignature")
@@ -71,31 +67,6 @@
 	if err != nil {
 		return nil, err
 	}
-<<<<<<< HEAD
-
-	var committees [][]primitives.ValidatorIndex
-	if att.Version() < version.Electra {
-		committee, err := helpers.BeaconCommitteeFromState(ctx, beaconState, att.GetData().Slot, att.GetData().CommitteeIndex)
-		if err != nil {
-			return nil, err
-		}
-		committees = [][]primitives.ValidatorIndex{committee}
-	} else {
-		committeeIndices := helpers.CommitteeIndices(att.GetCommitteeBits())
-		committees = make([][]primitives.ValidatorIndex, len(committeeIndices))
-		for i, ci := range committeeIndices {
-			committees[i], err = helpers.BeaconCommitteeFromState(ctx, beaconState, att.GetData().Slot, ci)
-			if err != nil {
-				return nil, err
-			}
-		}
-	}
-
-	indices, err := attestation.AttestingIndices(att, committees)
-	if err != nil {
-		return nil, err
-	}
-=======
 	committees, err := helpers.AttestationCommittees(ctx, beaconState, att)
 	if err != nil {
 		return nil, err
@@ -105,7 +76,6 @@
 		return nil, err
 	}
 
->>>>>>> ba43e2e4
 	return SetParticipationAndRewardProposer(ctx, beaconState, att.GetData().Target.Epoch, indices, participatedFlags, totalBalance)
 }
 
