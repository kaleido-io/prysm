package p2p

import (
	"context"

	"github.com/ethereum/go-ethereum/p2p/enr"
	pubsub "github.com/libp2p/go-libp2p-pubsub"
	"github.com/libp2p/go-libp2p/core/connmgr"
	"github.com/libp2p/go-libp2p/core/host"
	"github.com/libp2p/go-libp2p/core/network"
	"github.com/libp2p/go-libp2p/core/peer"
	"github.com/multiformats/go-multiaddr"
	"github.com/prysmaticlabs/prysm/v5/beacon-chain/p2p/encoder"
	"github.com/prysmaticlabs/prysm/v5/beacon-chain/p2p/peers"
	"github.com/prysmaticlabs/prysm/v5/consensus-types/interfaces"
	ethpb "github.com/prysmaticlabs/prysm/v5/proto/prysm/v1alpha1"
	"github.com/prysmaticlabs/prysm/v5/proto/prysm/v1alpha1/metadata"
	"google.golang.org/protobuf/proto"
)

// P2P represents the full p2p interface composed of all of the sub-interfaces.
type P2P interface {
	Broadcaster
	SetStreamHandler
	PubSubProvider
	PubSubTopicUser
	SenderEncoder
	PeerManager
	ConnectionHandler
	PeersProvider
	MetadataProvider
}

// Broadcaster broadcasts messages to peers over the p2p pubsub protocol.
type Broadcaster interface {
	Broadcast(context.Context, proto.Message) error
<<<<<<< HEAD
	BroadcastAttestation(ctx context.Context, subnet uint64, att interfaces.Attestation) error
=======
	BroadcastAttestation(ctx context.Context, subnet uint64, att ethpb.Att) error
>>>>>>> d04eca4d
	BroadcastSyncCommitteeMessage(ctx context.Context, subnet uint64, sMsg *ethpb.SyncCommitteeMessage) error
	BroadcastBlob(ctx context.Context, subnet uint64, blob *ethpb.BlobSidecar) error
}

// SetStreamHandler configures p2p to handle streams of a certain topic ID.
type SetStreamHandler interface {
	SetStreamHandler(topic string, handler network.StreamHandler)
}

// PubSubTopicUser provides way to join, use and leave PubSub topics.
type PubSubTopicUser interface {
	JoinTopic(topic string, opts ...pubsub.TopicOpt) (*pubsub.Topic, error)
	LeaveTopic(topic string) error
	PublishToTopic(ctx context.Context, topic string, data []byte, opts ...pubsub.PubOpt) error
	SubscribeToTopic(topic string, opts ...pubsub.SubOpt) (*pubsub.Subscription, error)
}

// ConnectionHandler configures p2p to handle connections with a peer.
type ConnectionHandler interface {
	AddConnectionHandler(f func(ctx context.Context, id peer.ID) error,
		j func(ctx context.Context, id peer.ID) error)
	AddDisconnectionHandler(f func(ctx context.Context, id peer.ID) error)
	connmgr.ConnectionGater
}

// SenderEncoder allows sending functionality from libp2p as well as encoding for requests and responses.
type SenderEncoder interface {
	EncodingProvider
	Sender
}

// EncodingProvider provides p2p network encoding.
type EncodingProvider interface {
	Encoding() encoder.NetworkEncoding
}

// PubSubProvider provides the p2p pubsub protocol.
type PubSubProvider interface {
	PubSub() *pubsub.PubSub
}

// PeerManager abstracts some peer management methods from libp2p.
type PeerManager interface {
	Disconnect(peer.ID) error
	PeerID() peer.ID
	Host() host.Host
	ENR() *enr.Record
	DiscoveryAddresses() ([]multiaddr.Multiaddr, error)
	RefreshENR()
	FindPeersWithSubnet(ctx context.Context, topic string, subIndex uint64, threshold int) (bool, error)
	AddPingMethod(reqFunc func(ctx context.Context, id peer.ID) error)
}

// Sender abstracts the sending functionality from libp2p.
type Sender interface {
	Send(context.Context, interface{}, string, peer.ID) (network.Stream, error)
}

// PeersProvider abstracts obtaining our current list of known peers status.
type PeersProvider interface {
	Peers() *peers.Status
}

// MetadataProvider returns the metadata related information for the local peer.
type MetadataProvider interface {
	Metadata() metadata.Metadata
	MetadataSeq() uint64
}<|MERGE_RESOLUTION|>--- conflicted
+++ resolved
@@ -34,11 +34,7 @@
 // Broadcaster broadcasts messages to peers over the p2p pubsub protocol.
 type Broadcaster interface {
 	Broadcast(context.Context, proto.Message) error
-<<<<<<< HEAD
-	BroadcastAttestation(ctx context.Context, subnet uint64, att interfaces.Attestation) error
-=======
 	BroadcastAttestation(ctx context.Context, subnet uint64, att ethpb.Att) error
->>>>>>> d04eca4d
 	BroadcastSyncCommitteeMessage(ctx context.Context, subnet uint64, sMsg *ethpb.SyncCommitteeMessage) error
 	BroadcastBlob(ctx context.Context, subnet uint64, blob *ethpb.BlobSidecar) error
 }
