// This code was adapted from https://github.com/ethereum/go-ethereum/blob/master/cmd/geth/usage.go
package main

import (
	"io"
	"sort"

	"github.com/prysmaticlabs/prysm/v5/cmd"
	"github.com/prysmaticlabs/prysm/v5/cmd/validator/flags"
	"github.com/prysmaticlabs/prysm/v5/config/features"
	"github.com/prysmaticlabs/prysm/v5/runtime/debug"
	"github.com/urfave/cli/v2"
)

var appHelpTemplate = `NAME:
   {{.App.Name}} - {{.App.Usage}}

USAGE:
   {{.App.HelpName}} [options]{{if .App.Commands}} command [command options]{{end}} {{if .App.ArgsUsage}}{{.App.ArgsUsage}}{{else}}[arguments...]{{end}}
{{if .App.Version}}
VERSION:
	{{.App.Version}}
{{end -}}
{{if len .App.Authors}}
AUTHORS:
   {{range .App.Authors}}{{ . }}
   {{end -}}
{{end -}}
{{if .App.Commands}}
global OPTIONS:
   {{range .App.Commands}}{{join .Names ", "}}{{ "\t" }}{{.Usage}}
   {{end -}}
{{end -}}
{{if .FlagGroups}}
{{range .FlagGroups}}{{.Name}} OPTIONS:
  {{range .Flags}}{{.}}
  {{end}}
{{end -}}
{{end -}}
{{if .App.Copyright }}
COPYRIGHT:
   {{.App.Copyright}}
{{end -}}
`

type flagGroup struct {
	Name  string
	Flags []cli.Flag
}

var appHelpFlagGroups = []flagGroup{
	{
		Name: "cmd",
		Flags: []cli.Flag{
			cmd.MinimalConfigFlag,
			cmd.E2EConfigFlag,
			cmd.VerbosityFlag,
			cmd.DataDirFlag,
			flags.WalletDirFlag,
			flags.WalletPasswordFileFlag,
			cmd.ClearDB,
			cmd.ForceClearDB,
			cmd.EnableBackupWebhookFlag,
			cmd.BackupWebhookOutputDir,
			cmd.EnableTracingFlag,
			cmd.TracingProcessNameFlag,
			cmd.TracingEndpointFlag,
			cmd.TraceSampleFractionFlag,
			cmd.MonitoringHostFlag,
			flags.MonitoringPortFlag,
			cmd.DisableMonitoringFlag,
			cmd.LogFormat,
			cmd.LogFileName,
			cmd.ConfigFileFlag,
			cmd.ChainConfigFileFlag,
			cmd.GrpcMaxCallRecvMsgSizeFlag,
			cmd.AcceptTosFlag,
			cmd.ApiTimeoutFlag,
		},
	},
	{
		Name: "debug",
		Flags: []cli.Flag{
			debug.PProfFlag,
			debug.PProfAddrFlag,
			debug.PProfPortFlag,
			debug.MemProfileRateFlag,
			debug.CPUProfileFlag,
			debug.TraceFlag,
			debug.BlockProfileRateFlag,
			debug.MutexProfileFractionFlag,
		},
	},
	{
		Name: "rpc",
		Flags: []cli.Flag{
			flags.CertFlag,
			flags.BeaconRPCProviderFlag,
			flags.BeaconRPCGatewayProviderFlag,
			flags.EnableRPCFlag,
			flags.RPCHost,
			flags.RPCPort,
			flags.GRPCGatewayPort,
			flags.GRPCGatewayHost,
<<<<<<< HEAD
			flags.GrpcRetriesFlag,
			flags.GrpcRetryDelayFlag,
			flags.GPRCGatewayCorsDomain,
			flags.GrpcHeadersFlag,
			flags.SlasherRPCProviderFlag,
			flags.SlasherCertFlag,
			flags.DisableAccountMetricsFlag,
			flags.WalletDirFlag,
			flags.WalletPasswordFileFlag,
			flags.GraffitiFileFlag,
			flags.Web3SignerURLFlag,
			flags.Web3SignerPublicValidatorKeysFlag,
			flags.Web3SignerKeyFileFlag,
=======
			flags.GRPCRetriesFlag,
			flags.GRPCRetryDelayFlag,
			flags.GRPCGatewayCorsDomain,
			flags.GRPCHeadersFlag,
			flags.BeaconRESTApiProviderFlag,
		},
	},
	{
		Name: "proposer",
		Flags: []cli.Flag{
>>>>>>> b08e6911
			flags.ProposerSettingsFlag,
			flags.ProposerSettingsURLFlag,
			flags.SuggestedFeeRecipientFlag,
			flags.EnableBuilderFlag,
			flags.BuilderGasLimitFlag,
			flags.ValidatorsRegistrationBatchSizeFlag,
			flags.GraffitiFlag,
			flags.GraffitiFileFlag,
		},
	},
	{
		Name: "remote signer",
		Flags: []cli.Flag{
			flags.Web3SignerURLFlag,
			flags.Web3SignerPublicValidatorKeysFlag,
		},
	},
	{
		Name: "slasher",
		Flags: []cli.Flag{
			flags.SlasherRPCProviderFlag,
			flags.SlasherCertFlag,
		},
	},
	{
		Name: "misc",
		Flags: []cli.Flag{
			flags.EnableWebFlag,
			flags.DisablePenaltyRewardLogFlag,
			flags.DisableAccountMetricsFlag,
			flags.EnableDistributed,
			flags.AuthTokenPathFlag,
		},
	},
	{
		Name:  "features",
		Flags: features.ActiveFlags(features.ValidatorFlags),
	},
	{
		Name: "interop",
		Flags: []cli.Flag{
			flags.InteropNumValidators,
			flags.InteropStartIndex,
		},
	},
}

func init() {
	cli.AppHelpTemplate = appHelpTemplate

	type helpData struct {
		App        interface{}
		FlagGroups []flagGroup
	}

	originalHelpPrinter := cli.HelpPrinter
	cli.HelpPrinter = func(w io.Writer, tmpl string, data interface{}) {
		if tmpl == appHelpTemplate {
			for _, group := range appHelpFlagGroups {
				sort.Sort(cli.FlagsByName(group.Flags))
			}
			originalHelpPrinter(w, tmpl, helpData{data, appHelpFlagGroups})
		} else {
			originalHelpPrinter(w, tmpl, data)
		}
	}
}<|MERGE_RESOLUTION|>--- conflicted
+++ resolved
@@ -102,21 +102,6 @@
 			flags.RPCPort,
 			flags.GRPCGatewayPort,
 			flags.GRPCGatewayHost,
-<<<<<<< HEAD
-			flags.GrpcRetriesFlag,
-			flags.GrpcRetryDelayFlag,
-			flags.GPRCGatewayCorsDomain,
-			flags.GrpcHeadersFlag,
-			flags.SlasherRPCProviderFlag,
-			flags.SlasherCertFlag,
-			flags.DisableAccountMetricsFlag,
-			flags.WalletDirFlag,
-			flags.WalletPasswordFileFlag,
-			flags.GraffitiFileFlag,
-			flags.Web3SignerURLFlag,
-			flags.Web3SignerPublicValidatorKeysFlag,
-			flags.Web3SignerKeyFileFlag,
-=======
 			flags.GRPCRetriesFlag,
 			flags.GRPCRetryDelayFlag,
 			flags.GRPCGatewayCorsDomain,
@@ -127,7 +112,6 @@
 	{
 		Name: "proposer",
 		Flags: []cli.Flag{
->>>>>>> b08e6911
 			flags.ProposerSettingsFlag,
 			flags.ProposerSettingsURLFlag,
 			flags.SuggestedFeeRecipientFlag,
@@ -143,6 +127,7 @@
 		Flags: []cli.Flag{
 			flags.Web3SignerURLFlag,
 			flags.Web3SignerPublicValidatorKeysFlag,
+      flags.Web3SignerKeyFileFlag,
 		},
 	},
 	{
